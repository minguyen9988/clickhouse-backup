--- conflicted
+++ resolved
@@ -3,26 +3,19 @@
 import (
 	"context"
 	"fmt"
-<<<<<<< HEAD
-=======
+	stdlog "log"
 	"os"
 	"strings"
 
-	"github.com/Altinity/clickhouse-backup/pkg/config"
-	"github.com/Altinity/clickhouse-backup/pkg/logcli"
-	"github.com/Altinity/clickhouse-backup/pkg/status"
-
->>>>>>> 2d6ae283
 	"github.com/Altinity/clickhouse-backup/pkg/backup"
 	"github.com/Altinity/clickhouse-backup/pkg/config"
 	"github.com/Altinity/clickhouse-backup/pkg/server"
 	"github.com/Altinity/clickhouse-backup/pkg/status"
+
 	"github.com/rs/zerolog"
 	"github.com/rs/zerolog/log"
 	"github.com/rs/zerolog/pkgerrors"
 	"github.com/urfave/cli"
-	stdlog "log"
-	"os"
 )
 
 var (
@@ -475,7 +468,7 @@
 			Action: func(c *cli.Context) error {
 				b := backup.NewBackuper(config.GetConfigFromCli(c))
 				if c.Args().Get(1) == "" {
-					log.Err(fmt.Errorf("Backup name must be defined")).Send()
+					log.Err(fmt.Errorf("backup name must be defined")).Send()
 					cli.ShowCommandHelpAndExit(c, c.Command.Name, 1)
 				}
 				if c.Args().Get(0) != "local" && c.Args().Get(0) != "remote" {
