#FROM scratch
FROM alpine

<<<<<<< HEAD
RUN addgroup -S -g 101 clickhouse \
    && adduser -S -h /var/lib/clickhouse -s /bin/bash -G clickhouse -g "ClickHouse server" -u 101 clickhouse \
    && mkdir -p /var/lib/clickhouse/backup /etc/clickhouse-backup \
    && chown -R clickhouse:clickhouse /var/lib/clickhouse \
    && chmod ugo+Xrw -R /var/lib/clickhouse /etc/clickhouse-backup

RUN apk update && apk add --no-cache ca-certificates tzdata bash curl && update-ca-certificates
=======
#RUN adduser -D -g '' clickhouse
RUN apk update && apk add --no-cache ca-certificates tzdata && update-ca-certificates
>>>>>>> f460a0e1

COPY clickhouse-backup/clickhouse-backup /bin/clickhouse-backup
RUN chmod +x /bin/clickhouse-backup

#USER clickhouse

ENTRYPOINT [ "/bin/clickhouse-backup" ]
CMD [ "--help" ]<|MERGE_RESOLUTION|>--- conflicted
+++ resolved
@@ -1,7 +1,5 @@
-#FROM scratch
-FROM alpine
+FROM alpine:3.12
 
-<<<<<<< HEAD
 RUN addgroup -S -g 101 clickhouse \
     && adduser -S -h /var/lib/clickhouse -s /bin/bash -G clickhouse -g "ClickHouse server" -u 101 clickhouse \
     && mkdir -p /var/lib/clickhouse/backup /etc/clickhouse-backup \
@@ -9,15 +7,11 @@
     && chmod ugo+Xrw -R /var/lib/clickhouse /etc/clickhouse-backup
 
 RUN apk update && apk add --no-cache ca-certificates tzdata bash curl && update-ca-certificates
-=======
-#RUN adduser -D -g '' clickhouse
-RUN apk update && apk add --no-cache ca-certificates tzdata && update-ca-certificates
->>>>>>> f460a0e1
 
 COPY clickhouse-backup/clickhouse-backup /bin/clickhouse-backup
 RUN chmod +x /bin/clickhouse-backup
 
-#USER clickhouse
+USER clickhouse
 
-ENTRYPOINT [ "/bin/clickhouse-backup" ]
-CMD [ "--help" ]+ENTRYPOINT [ "/bin/bash" ]
+CMD [ "-c", "/bin/clickhouse-backup --help" ]