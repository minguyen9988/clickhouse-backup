package storage

import (
	"context"
	"errors"
	"fmt"
	"github.com/Altinity/clickhouse-backup/v2/pkg/config"
	"io"
	"os"
	"path"
	"path/filepath"
	"strings"
	"syscall"
	"time"

	libSFTP "github.com/pkg/sftp"
	"github.com/rs/zerolog/log"
	"golang.org/x/crypto/ssh"
)

// SFTP Implement RemoteStorage
type SFTP struct {
	sshClient  *ssh.Client
	sftpClient *libSFTP.Client
	Config     *config.SFTPConfig
}

func (sftp *SFTP) Debug(msg string, v ...interface{}) {
	if sftp.Config.Debug {
		log.Info().Msgf(msg, v...)
	}
}

func (sftp *SFTP) Kind() string {
	return "SFTP"
}

func (sftp *SFTP) Connect(ctx context.Context) error {
	authMethods := make([]ssh.AuthMethod, 0)

	if sftp.Config.Key == "" && sftp.Config.Password == "" {
		return errors.New("please specify sftp.key or sftp.password for authentication")
	}

	if sftp.Config.Key != "" {
		fSftpKey, err := os.ReadFile(sftp.Config.Key)
		if err != nil {
			return err
		}
		sftpKey, err := ssh.ParsePrivateKey(fSftpKey)
		if err != nil {
			return err
		}

		authMethods = append(authMethods, ssh.PublicKeys(sftpKey))
	}

	if sftp.Config.Password != "" {
		authMethods = append(authMethods, ssh.Password(sftp.Config.Password))
	}

	sftpConfig := &ssh.ClientConfig{
		User:            sftp.Config.Username,
		Auth:            authMethods,
		HostKeyCallback: ssh.InsecureIgnoreHostKey(),
	}
	addr := fmt.Sprintf("%s:%d", sftp.Config.Address, sftp.Config.Port)
	sftp.Debug("[SFTP_DEBUG] try connect to tcp://%s", addr)
	sshConnection, err := ssh.Dial("tcp", addr, sftpConfig)
	if err != nil {
		return err
	}
	clientOptions := make([]libSFTP.ClientOption, 0)
	if sftp.Config.Concurrency > 0 {
		clientOptions = append(
			clientOptions,
			libSFTP.UseConcurrentReads(true),
			libSFTP.UseConcurrentWrites(true),
			libSFTP.MaxConcurrentRequestsPerFile(sftp.Config.Concurrency),
		)
	}
	sftpConnection, err := libSFTP.NewClient(sshConnection, clientOptions...)
	if err != nil {
		return err
	}

	sftp.sftpClient = sftpConnection
	sftp.sshClient = sshConnection
	return nil
}

func (sftp *SFTP) Close(ctx context.Context) error {
	sftp.Debug("[SFTP_DEBUG] sftpClient.Close()")
	if err := sftp.sftpClient.Close(); err != nil {
		return err
	}
	sftp.Debug("[SFTP_DEBUG] sshClient.Close()")
	if err := sftp.sshClient.Close(); err != nil {
		return err
	}
	return nil
}

func (sftp *SFTP) StatFile(ctx context.Context, key string) (RemoteFile, error) {
	filePath := path.Join(sftp.Config.Path, key)

	stat, err := sftp.sftpClient.Stat(filePath)
	if err != nil {
		sftp.Debug("[SFTP_DEBUG] StatFile::STAT %s return error %v", filePath, err)
		if strings.Contains(err.Error(), "not exist") {
			return nil, ErrNotFound
		}
		return nil, err
	}

	return &sftpFile{
		size:         stat.Size(),
		lastModified: stat.ModTime(),
		name:         stat.Name(),
	}, nil
}

func (sftp *SFTP) DeleteFile(ctx context.Context, key string) error {
	sftp.Debug("[SFTP_DEBUG] Delete %s", key)
	filePath := path.Join(sftp.Config.Path, key)

	fileStat, err := sftp.sftpClient.Stat(filePath)
	if err != nil {
		sftp.Debug("[SFTP_DEBUG] Delete::STAT %s return error %v", filePath, err)
		return err
	}
	if fileStat.IsDir() {
		return sftp.DeleteDirectory(ctx, filePath)
	} else {
		return sftp.sftpClient.Remove(filePath)
	}
}

func (sftp *SFTP) DeleteDirectory(ctx context.Context, dirPath string) error {
	sftp.Debug("[SFTP_DEBUG] DeleteDirectory %s", dirPath)
	defer func() {
		if err := sftp.sftpClient.RemoveDirectory(dirPath); err != nil {
			log.Warn().Msgf("RemoveDirectory err=%v", err)
		}
	}()

	files, err := sftp.sftpClient.ReadDir(dirPath)
	if err != nil {
		sftp.Debug("[SFTP_DEBUG] DeleteDirectory::ReadDir %s return error %v", dirPath, err)
		return err
	}
	for _, file := range files {
		filePath := path.Join(dirPath, file.Name())
		if file.IsDir() {
			if err := sftp.DeleteDirectory(ctx, filePath); err != nil {
				log.Warn().Msgf("sftp.DeleteDirectory(%s) err=%v", filePath, err)
			}
		} else {
			if err := sftp.sftpClient.Remove(filePath); err != nil {
				log.Warn().Msgf("sftp.Remove(%s) err=%v", filePath, err)
			}
		}
	}

	return nil
}

func (sftp *SFTP) Walk(ctx context.Context, remotePath string, recursive bool, process func(context.Context, RemoteFile) error) error {
	prefix := path.Join(sftp.Config.Path, remotePath)
	return sftp.WalkAbsolute(ctx, prefix, recursive, process)
}

func (sftp *SFTP) WalkAbsolute(ctx context.Context, prefix string, recursive bool, process func(context.Context, RemoteFile) error) error {
	sftp.Debug("[SFTP_DEBUG] Walk %s, recursive=%v", prefix, recursive)

	if recursive {
		walker := sftp.sftpClient.Walk(prefix)
		for walker.Step() {
			if err := walker.Err(); err != nil {
				return err
			}
			entry := walker.Stat()
			if entry == nil {
				continue
			}
			relName, _ := filepath.Rel(prefix, walker.Path())
			err := process(ctx, &sftpFile{
				size:         entry.Size(),
				lastModified: entry.ModTime(),
				name:         relName,
			})
			if err != nil {
				return err
			}
		}
	} else {
		entries, err := sftp.sftpClient.ReadDir(prefix)
		if err != nil {
			sftp.Debug("[SFTP_DEBUG] Walk::NonRecursive::ReadDir %s return error %v", prefix, err)
			return err
		}
		for _, entry := range entries {
			err := process(ctx, &sftpFile{
				size:         entry.Size(),
				lastModified: entry.ModTime(),
				name:         entry.Name(),
			})
			if err != nil {
				return err
			}
		}
	}
	return nil
}

func (sftp *SFTP) GetFileReader(ctx context.Context, key string) (io.ReadCloser, error) {
	return sftp.GetFileReaderAbsolute(ctx, path.Join(sftp.Config.Path, key))
}

func (sftp *SFTP) GetFileReaderAbsolute(ctx context.Context, key string) (io.ReadCloser, error) {
	return sftp.sftpClient.OpenFile(key, syscall.O_RDWR)
}

func (sftp *SFTP) GetFileReaderWithLocalPath(ctx context.Context, key, _ string) (io.ReadCloser, error) {
	return sftp.GetFileReader(ctx, key)
}

func (sftp *SFTP) PutFile(ctx context.Context, key string, localFile io.ReadCloser) error {
<<<<<<< HEAD
	filePath := path.Join(sftp.Config.Path, key)
	if err := sftp.sftpClient.MkdirAll(path.Dir(filePath)); err != nil {
		log.Warn().Msgf("sftp.sftpClient.MkdirAll(%s) err=%v", path.Dir(filePath), err)
=======
	return sftp.PutFileAbsolute(ctx, path.Join(sftp.Config.Path, key), localFile)
}

func (sftp *SFTP) PutFileAbsolute(ctx context.Context, key string, localFile io.ReadCloser) error {
	if err := sftp.sftpClient.MkdirAll(path.Dir(key)); err != nil {
		log.Warnf("sftp.sftpClient.MkdirAll(%s) err=%v", path.Dir(key), err)
>>>>>>> 0a3a9f2a
	}
	remoteFile, err := sftp.sftpClient.Create(key)
	if err != nil {
		return err
	}
	defer func() {
		if err := remoteFile.Close(); err != nil {
<<<<<<< HEAD
			log.Warn().Msgf("can't close %s err=%v", filePath, err)
=======
			log.Warnf("can't close %s err=%v", key, err)
>>>>>>> 0a3a9f2a
		}
	}()
	if _, err = remoteFile.ReadFrom(localFile); err != nil {
		return err
	}
	return nil
}

func (sftp *SFTP) CopyObject(ctx context.Context, srcSize int64, srcBucket, srcKey, dstKey string) (int64, error) {
	return 0, fmt.Errorf("CopyObject not imlemented for %s", sftp.Kind())
}

func (sftp *SFTP) DeleteFileFromObjectDiskBackup(ctx context.Context, key string) error {
	return fmt.Errorf("DeleteFileFromObjectDiskBackup not imlemented for %s", sftp.Kind())
}

// Implement RemoteFile
type sftpFile struct {
	size         int64
	lastModified time.Time
	name         string
}

func (file *sftpFile) Size() int64 {
	return file.size
}

func (file *sftpFile) LastModified() time.Time {
	return file.lastModified
}

func (file *sftpFile) Name() string {
	return file.name
}<|MERGE_RESOLUTION|>--- conflicted
+++ resolved
@@ -226,18 +226,12 @@
 }
 
 func (sftp *SFTP) PutFile(ctx context.Context, key string, localFile io.ReadCloser) error {
-<<<<<<< HEAD
-	filePath := path.Join(sftp.Config.Path, key)
-	if err := sftp.sftpClient.MkdirAll(path.Dir(filePath)); err != nil {
-		log.Warn().Msgf("sftp.sftpClient.MkdirAll(%s) err=%v", path.Dir(filePath), err)
-=======
 	return sftp.PutFileAbsolute(ctx, path.Join(sftp.Config.Path, key), localFile)
 }
 
 func (sftp *SFTP) PutFileAbsolute(ctx context.Context, key string, localFile io.ReadCloser) error {
 	if err := sftp.sftpClient.MkdirAll(path.Dir(key)); err != nil {
-		log.Warnf("sftp.sftpClient.MkdirAll(%s) err=%v", path.Dir(key), err)
->>>>>>> 0a3a9f2a
+		log.Warn().Msgf("sftp.sftpClient.MkdirAll(%s) err=%v", path.Dir(key), err)
 	}
 	remoteFile, err := sftp.sftpClient.Create(key)
 	if err != nil {
@@ -245,11 +239,7 @@
 	}
 	defer func() {
 		if err := remoteFile.Close(); err != nil {
-<<<<<<< HEAD
-			log.Warn().Msgf("can't close %s err=%v", filePath, err)
-=======
-			log.Warnf("can't close %s err=%v", key, err)
->>>>>>> 0a3a9f2a
+			log.Warn().Msgf("can't close %s err=%v", key, err)
 		}
 	}()
 	if _, err = remoteFile.ReadFrom(localFile); err != nil {
