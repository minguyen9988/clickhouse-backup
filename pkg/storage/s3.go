--- conflicted
+++ resolved
@@ -501,17 +501,13 @@
 	if srcSize%s.Config.MaxPartsCount > 0 {
 		partSize++
 	}
-<<<<<<< HEAD
-	if partSize < 10*1024*1024 {
-		partSize = 10 * 1024 * 1024
-	}
-	if partSize > 5*1024*1024*1024 {
-		partSize = 5 * 1024 * 1024 * 1024
-=======
 	// 128Mb part size recommendation from https://repost.aws/questions/QUtW2_XaALTK63wv9XLSywiQ/s3-sync-command-is-slow-to-start-on-some-data
 	if partSize < 128*1024*1024 {
 		partSize = 128 * 1024 * 1024
->>>>>>> 5e41c8be
+	}
+
+	if partSize > 5*1024*1024*1024 {
+		partSize = 5 * 1024 * 1024 * 1024
 	}
 
 	// Calculate the number of parts
