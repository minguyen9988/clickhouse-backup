package storage

import (
	"context"
	"crypto/tls"
	"fmt"
	apexLog "github.com/apex/log"
	"io"
	"net/http"
	"os"
	"path"
	"sort"
	"strings"
	"sync"
	"time"

<<<<<<< HEAD
	"github.com/Altinity/clickhouse-backup/pkg/config"
=======
	"github.com/Altinity/clickhouse-backup/v2/pkg/config"
	apexLog "github.com/apex/log"
>>>>>>> 0a3a9f2a
	"github.com/aws/aws-sdk-go-v2/aws"
	v4 "github.com/aws/aws-sdk-go-v2/aws/signer/v4"
	awsV2Config "github.com/aws/aws-sdk-go-v2/config"
	"github.com/aws/aws-sdk-go-v2/credentials"
	"github.com/aws/aws-sdk-go-v2/credentials/stscreds"
	s3manager "github.com/aws/aws-sdk-go-v2/feature/s3/manager"
	"github.com/aws/aws-sdk-go-v2/service/s3"
	s3types "github.com/aws/aws-sdk-go-v2/service/s3/types"
	"github.com/aws/aws-sdk-go-v2/service/sts"
	"github.com/aws/smithy-go"
	awsV2Logging "github.com/aws/smithy-go/logging"
	awsV2http "github.com/aws/smithy-go/transport/http"
	"github.com/pkg/errors"
	"github.com/rs/zerolog"
	"github.com/rs/zerolog/log"
	"golang.org/x/sync/errgroup"
)

type S3LogToZeroLogAdapter struct {
	logger zerolog.Logger
}

func newS3Logger(logger zerolog.Logger) S3LogToZeroLogAdapter {
	return S3LogToZeroLogAdapter{
		logger: logger,
	}
}

func (S3LogToApexLogAdapter S3LogToZeroLogAdapter) Logf(severity awsV2Logging.Classification, msg string, args ...interface{}) {
	msg = fmt.Sprintf("[s3:%s] %s", severity, msg)
	if len(args) > 0 {
		S3LogToApexLogAdapter.logger.Info().Msgf(msg, args...)
	} else {
		S3LogToApexLogAdapter.logger.Info().Msg(msg)
	}
}

// RecalculateV4Signature allow GCS over S3, remove Accept-Encoding header from sign https://stackoverflow.com/a/74382598/1204665, https://github.com/aws/aws-sdk-go-v2/issues/1816
type RecalculateV4Signature struct {
	next      http.RoundTripper
	signer    *v4.Signer
	awsConfig aws.Config
}

func (lt *RecalculateV4Signature) RoundTrip(req *http.Request) (*http.Response, error) {
	// store for later use
	acceptEncodingValue := req.Header.Get("Accept-Encoding")

	// delete the header so the header doesn't account for in the signature
	req.Header.Del("Accept-Encoding")

	// sign with the same date
	timeString := req.Header.Get("X-Amz-Date")
	timeDate, _ := time.Parse("20060102T150405Z", timeString)

	creds, err := lt.awsConfig.Credentials.Retrieve(req.Context())
	if err != nil {
		return nil, err
	}
	err = lt.signer.SignHTTP(req.Context(), creds, req, v4.GetPayloadHash(req.Context()), "s3", lt.awsConfig.Region, timeDate)
	if err != nil {
		return nil, err
	}
	// Reset Accept-Encoding if desired
	req.Header.Set("Accept-Encoding", acceptEncodingValue)

	// follows up the original round tripper
	return lt.next.RoundTrip(req)
}

// S3 - presents methods for manipulate data on s3
type S3 struct {
	client      *s3.Client
	uploader    *s3manager.Uploader
	downloader  *s3manager.Downloader
	Config      *config.S3Config
	PartSize    int64
	Concurrency int
	BufferSize  int
	versioning  bool
}

func (s *S3) Kind() string {

	return "S3"
}

// Connect - connect to s3
func (s *S3) Connect(ctx context.Context) error {
	var err error
	var awsConfig aws.Config
	awsConfig, err = awsV2Config.LoadDefaultConfig(
		ctx,
		awsV2Config.WithRetryMode(aws.RetryModeAdaptive),
	)
	if err != nil {
		return err
	}
	if s.Config.Region != "" {
		awsConfig.Region = s.Config.Region
	}
	// AWS IRSA handling, look https://github.com/Altinity/clickhouse-backup/issues/798
	awsRoleARN := os.Getenv("AWS_ROLE_ARN")
	awsWebIdentityTokenFile := os.Getenv("AWS_WEB_IDENTITY_TOKEN_FILE")
	stsClient := sts.NewFromConfig(awsConfig)
	if awsRoleARN != "" && awsWebIdentityTokenFile != "" {
		awsConfig.Credentials = stscreds.NewWebIdentityRoleProvider(
			stsClient, awsRoleARN, stscreds.IdentityTokenFile(awsWebIdentityTokenFile),
		)
	} else if s.Config.AssumeRoleARN != "" {
		// backup role S3_ASSUME_ROLE_ARN have high priority than AWS_ROLE_ARN see https://github.com/Altinity/clickhouse-backup/issues/898
		awsConfig.Credentials = stscreds.NewAssumeRoleProvider(stsClient, s.Config.AssumeRoleARN)
	} else if awsRoleARN != "" {
		awsConfig.Credentials = stscreds.NewAssumeRoleProvider(stsClient, awsRoleARN)
	}

	if s.Config.AccessKey != "" && s.Config.SecretKey != "" {
		awsConfig.Credentials = credentials.StaticCredentialsProvider{
			Value: aws.Credentials{
				AccessKeyID:     s.Config.AccessKey,
				SecretAccessKey: s.Config.SecretKey,
			},
		}
	}

	if s.Config.Debug {
<<<<<<< HEAD
		awsConfig.Logger = newS3Logger(log.Logger)
=======
		awsConfig.Logger = newS3Logger(s.Log)
>>>>>>> 0a3a9f2a
		awsConfig.ClientLogMode = aws.LogRetries | aws.LogRequest | aws.LogResponse
	}

	httpTransport := http.DefaultTransport
	if s.Config.DisableCertVerification {
		httpTransport = &http.Transport{
			TLSClientConfig: &tls.Config{InsecureSkipVerify: true},
		}
		awsConfig.HTTPClient = &http.Client{Transport: httpTransport}
	}

	if s.Config.Endpoint != "" {
		awsConfig.EndpointResolverWithOptions = aws.EndpointResolverWithOptionsFunc(func(service, region string, options ...interface{}) (aws.Endpoint, error) {
			return aws.Endpoint{
				PartitionID:       "aws",
				URL:               s.Config.Endpoint,
				SigningRegion:     s.Config.Region,
				HostnameImmutable: true,
				Source:            aws.EndpointSourceCustom,
			}, nil
		})

	}
	// allow GCS over S3, remove Accept-Encoding header from sign https://stackoverflow.com/a/74382598/1204665, https://github.com/aws/aws-sdk-go-v2/issues/1816
	if strings.Contains(s.Config.Endpoint, "storage.googleapis.com") {
		// Assign custom client with our own transport
		awsConfig.HTTPClient = &http.Client{Transport: &RecalculateV4Signature{httpTransport, v4.NewSigner(func(signer *v4.SignerOptions) {
			signer.DisableURIPathEscaping = true
		}), awsConfig}}
	}
	s.client = s3.NewFromConfig(awsConfig, func(o *s3.Options) {
		o.UsePathStyle = s.Config.ForcePathStyle
		o.EndpointOptions.DisableHTTPS = s.Config.DisableSSL
	})

	s.uploader = s3manager.NewUploader(s.client)
	s.uploader.Concurrency = s.Concurrency
	s.uploader.BufferProvider = s3manager.NewBufferedReadSeekerWriteToPool(s.BufferSize)
	s.uploader.PartSize = s.PartSize

	s.downloader = s3manager.NewDownloader(s.client)
	s.downloader.Concurrency = s.Concurrency
	s.downloader.BufferProvider = s3manager.NewPooledBufferedWriterReadFromProvider(s.BufferSize)
	s.downloader.PartSize = s.PartSize

	s.versioning = s.isVersioningEnabled(ctx)

	return nil
}

func (s *S3) Close(ctx context.Context) error {
	return nil
}

func (s *S3) GetFileReader(ctx context.Context, key string) (io.ReadCloser, error) {
	return s.GetFileReaderAbsolute(ctx, path.Join(s.Config.Path, key))
}

func (s *S3) GetFileReaderAbsolute(ctx context.Context, key string) (io.ReadCloser, error) {
	params := &s3.GetObjectInput{
		Bucket: aws.String(s.Config.Bucket),
		Key:    aws.String(key),
	}
	s.enrichGetObjectParams(params)
	resp, err := s.client.GetObject(ctx, params)
	if err != nil {
		var opError *smithy.OperationError
		if errors.As(err, &opError) {
			var httpErr *awsV2http.ResponseError
			if errors.As(opError.Err, &httpErr) {
				var stateErr *s3types.InvalidObjectState
				if errors.As(httpErr, &stateErr) {
					if strings.Contains(string(stateErr.StorageClass), "GLACIER") {
						log.Warn().Msgf("GetFileReader %s, storageClass %s receive error: %s", key, stateErr.StorageClass, stateErr.Error())
						if restoreErr := s.restoreObject(ctx, key); restoreErr != nil {
							log.Warn().Msgf("restoreObject %s, return error: %v", key, restoreErr)
							return nil, err
						}
<<<<<<< HEAD
						if resp, err = s.client.GetObject(ctx, getRequest); err != nil {
							log.Warn().Msgf("second GetObject %s, return error: %v", key, err)
=======
						if resp, err = s.client.GetObject(ctx, params); err != nil {
							s.Log.Warnf("second GetObject %s, return error: %v", key, err)
>>>>>>> 0a3a9f2a
							return nil, err
						}
						return resp.Body, nil
					}
				}
			}
			return nil, err
		}
		return nil, err
	}
	return resp.Body, nil
}

func (s *S3) enrichGetObjectParams(params *s3.GetObjectInput) {
	if s.Config.SSECustomerAlgorithm != "" {
		params.SSECustomerAlgorithm = aws.String(s.Config.SSECustomerAlgorithm)
	}
	if s.Config.SSECustomerKey != "" {
		params.SSECustomerKey = aws.String(s.Config.SSECustomerKey)
	}
	if s.Config.SSECustomerKeyMD5 != "" {
		params.SSECustomerKeyMD5 = aws.String(s.Config.SSECustomerKeyMD5)
	}
	if s.Config.RequestPayer != "" {
		params.RequestPayer = s3types.RequestPayer(s.Config.RequestPayer)
	}
}

func (s *S3) GetFileReaderWithLocalPath(ctx context.Context, key, localPath string) (io.ReadCloser, error) {
	/* unfortunately, multipart download require allocate additional disk space
	and don't allow us to decompress data directly from stream */
	if s.Config.AllowMultipartDownload {
		writer, err := os.CreateTemp(localPath, strings.ReplaceAll(key, "/", "_"))
		if err != nil {
			return nil, err
		}
		_, err = s.downloader.Download(ctx, writer, &s3.GetObjectInput{
			Bucket: aws.String(s.Config.Bucket),
			Key:    aws.String(path.Join(s.Config.Path, key)),
		})
		if err != nil {
			return nil, err
		}
		return writer, nil
	} else {
		return s.GetFileReader(ctx, key)
	}
}

func (s *S3) PutFile(ctx context.Context, key string, r io.ReadCloser) error {
	return s.PutFileAbsolute(ctx, path.Join(s.Config.Path, key), r)
}

func (s *S3) PutFileAbsolute(ctx context.Context, key string, r io.ReadCloser) error {
	params := s3.PutObjectInput{
		Bucket:       aws.String(s.Config.Bucket),
		Key:          aws.String(key),
		Body:         r,
		StorageClass: s3types.StorageClass(strings.ToUpper(s.Config.StorageClass)),
	}
	if s.Config.CheckSumAlgorithm != "" {
		params.ChecksumAlgorithm = s3types.ChecksumAlgorithm(s.Config.CheckSumAlgorithm)
	}

	// ACL shall be optional, fix https://github.com/Altinity/clickhouse-backup/issues/785
	if s.Config.ACL != "" {
		params.ACL = s3types.ObjectCannedACL(s.Config.ACL)
	}
	// https://github.com/Altinity/clickhouse-backup/issues/588
	if len(s.Config.ObjectLabels) > 0 {
		tags := ""
		for k, v := range s.Config.ObjectLabels {
			if tags != "" {
				tags += "&"
			}
			tags += k + "=" + v
		}
		params.Tagging = aws.String(tags)
	}
	if s.Config.SSE != "" {
		params.ServerSideEncryption = s3types.ServerSideEncryption(s.Config.SSE)
	}
	if s.Config.SSEKMSKeyId != "" {
		params.SSEKMSKeyId = aws.String(s.Config.SSEKMSKeyId)
	}
	if s.Config.SSECustomerAlgorithm != "" {
		params.SSECustomerAlgorithm = aws.String(s.Config.SSECustomerAlgorithm)
	}
	if s.Config.SSECustomerKey != "" {
		params.SSECustomerKey = aws.String(s.Config.SSECustomerKey)
	}
	if s.Config.SSECustomerKeyMD5 != "" {
		params.SSECustomerKeyMD5 = aws.String(s.Config.SSECustomerKeyMD5)
	}
	if s.Config.SSEKMSEncryptionContext != "" {
		params.SSEKMSEncryptionContext = aws.String(s.Config.SSEKMSEncryptionContext)
	}
	_, err := s.uploader.Upload(ctx, &params)
	return err
}

func (s *S3) deleteKey(ctx context.Context, key string) error {
	params := &s3.DeleteObjectInput{
		Bucket: aws.String(s.Config.Bucket),
		Key:    aws.String(key),
	}
	if s.Config.RequestPayer != "" {
		params.RequestPayer = s3types.RequestPayer(s.Config.RequestPayer)
	}
	if s.versioning {
		objVersion, err := s.getObjectVersion(ctx, key)
		if err != nil {
			return errors.Wrapf(err, "deleteKey, obtaining object version bucket: %s key: %s", s.Config.Bucket, key)
		}
		params.VersionId = objVersion
	}
	if _, err := s.client.DeleteObject(ctx, params); err != nil {
		return errors.Wrapf(err, "deleteKey, deleting object bucket: %s key: %s version: %v", s.Config.Bucket, key, params.VersionId)
	}
	return nil
}

func (s *S3) DeleteFile(ctx context.Context, key string) error {
	key = path.Join(s.Config.Path, key)
	return s.deleteKey(ctx, key)
}

func (s *S3) DeleteFileFromObjectDiskBackup(ctx context.Context, key string) error {
	key = path.Join(s.Config.ObjectDiskPath, key)
	return s.deleteKey(ctx, key)
}

func (s *S3) isVersioningEnabled(ctx context.Context) bool {
	output, err := s.client.GetBucketVersioning(ctx, &s3.GetBucketVersioningInput{
		Bucket: aws.String(s.Config.Bucket),
	})
	if err != nil {
		return false
	}
	return output.Status == s3types.BucketVersioningStatusEnabled
}

func (s *S3) getObjectVersion(ctx context.Context, key string) (*string, error) {
	params := &s3.HeadObjectInput{
		Bucket: aws.String(s.Config.Bucket),
		Key:    aws.String(key),
	}
	if s.Config.RequestPayer != "" {
		params.RequestPayer = s3types.RequestPayer(s.Config.RequestPayer)
	}
	object, err := s.client.HeadObject(ctx, params)
	if err != nil {
		return nil, err
	}
	return object.VersionId, nil
}

func (s *S3) StatFile(ctx context.Context, key string) (RemoteFile, error) {
	params := &s3.HeadObjectInput{
		Bucket: aws.String(s.Config.Bucket),
		Key:    aws.String(path.Join(s.Config.Path, key)),
	}
	s.enrichHeadParams(params)
	head, err := s.client.HeadObject(ctx, params)
	if err != nil {
		var opError *smithy.OperationError
		if errors.As(err, &opError) {
			var httpErr *awsV2http.ResponseError
			if errors.As(opError.Err, &httpErr) {
				if httpErr.Response.StatusCode == http.StatusNotFound {
					return nil, ErrNotFound
				}
			}
		}
		return nil, err
	}
	return &s3File{*head.ContentLength, *head.LastModified, string(head.StorageClass), key}, nil
}

func (s *S3) Walk(ctx context.Context, s3Path string, recursive bool, process func(ctx context.Context, r RemoteFile) error) error {
	prefix := path.Join(s.Config.Path, s3Path)
	return s.WalkAbsolute(ctx, prefix, recursive, process)
}

func (s *S3) WalkAbsolute(ctx context.Context, prefix string, recursive bool, process func(ctx context.Context, r RemoteFile) error) error {
	g, ctx := errgroup.WithContext(ctx)
	s3Files := make(chan *s3File)
	g.Go(func() error {
		defer close(s3Files)
		return s.remotePager(ctx, prefix, recursive, func(page *s3.ListObjectsV2Output) {
			for _, cp := range page.CommonPrefixes {
				s3Files <- &s3File{
					name: strings.TrimPrefix(*cp.Prefix, prefix),
				}
			}
			for _, c := range page.Contents {
				s3Files <- &s3File{
					*c.Size,
					*c.LastModified,
					string(c.StorageClass),
					strings.TrimPrefix(*c.Key, prefix),
				}
			}
		})
	})
	g.Go(func() error {
		var err error
		for s3FileItem := range s3Files {
			if err == nil {
				err = process(ctx, s3FileItem)
			}
		}
		return err
	})
	return g.Wait()
}

func (s *S3) remotePager(ctx context.Context, s3Path string, recursive bool, process func(page *s3.ListObjectsV2Output)) error {
	prefix := s3Path + "/"
	if s3Path == "" || s3Path == "/" {
		prefix = ""
	}
	params := &s3.ListObjectsV2Input{
		Bucket:  aws.String(s.Config.Bucket), // Required
		MaxKeys: aws.Int32(1000),
		Prefix:  aws.String(prefix),
	}
	if !recursive {
		params.Delimiter = aws.String("/")
	}
	pager := s3.NewListObjectsV2Paginator(s.client, params, func(o *s3.ListObjectsV2PaginatorOptions) {
		o.Limit = 1000
	})
	for pager.HasMorePages() {
		page, err := pager.NextPage(ctx)
		if err != nil {
			return err
		}
		process(page)
	}
	return nil
}

func (s *S3) CopyObject(ctx context.Context, srcSize int64, srcBucket, srcKey, dstKey string) (int64, error) {
	dstKey = path.Join(s.Config.ObjectDiskPath, dstKey)
	s.Log.Debugf("S3->CopyObject %s/%s -> %s/%s", srcBucket, srcKey, s.Config.Bucket, dstKey)
	// just copy object without multipart
	if srcSize < 5*1024*1024*1024 || strings.Contains(s.Config.Endpoint, "storage.googleapis.com") {
		params := &s3.CopyObjectInput{
			Bucket:       aws.String(s.Config.Bucket),
			Key:          aws.String(dstKey),
			CopySource:   aws.String(path.Join(srcBucket, srcKey)),
			StorageClass: s3types.StorageClass(strings.ToUpper(s.Config.StorageClass)),
		}
		s.enrichCopyObjectParams(params)
		_, err := s.client.CopyObject(ctx, params)
		if err != nil {
			return 0, fmt.Errorf("S3->CopyObject %s/%s -> %s/%s return error: %v", srcBucket, srcKey, s.Config.Bucket, dstKey, err)
		}
		return srcSize, nil
	}
	// Initiate a multipart upload
	createMultipartUploadParams := &s3.CreateMultipartUploadInput{
		Bucket:       aws.String(s.Config.Bucket),
		Key:          aws.String(dstKey),
		StorageClass: s3types.StorageClass(strings.ToUpper(s.Config.StorageClass)),
	}
	s.enrichCreateMultipartUploadParams(createMultipartUploadParams)
	initResp, err := s.client.CreateMultipartUpload(ctx, createMultipartUploadParams)
	if err != nil {
		return 0, fmt.Errorf("S3->CopyObject %s/%s -> %s/%s, CreateMultipartUpload return error: %v", srcBucket, srcKey, s.Config.Bucket, dstKey, err)
	}

	// Get the upload ID
	uploadID := initResp.UploadId

	// Set the part size (e.g., 5 MB)
	partSize := srcSize / s.Config.MaxPartsCount
	if srcSize%s.Config.MaxPartsCount > 0 {
		partSize++
	}
	// 128Mb part size recommendation from https://repost.aws/questions/QUtW2_XaALTK63wv9XLSywiQ/s3-sync-command-is-slow-to-start-on-some-data
	if partSize < 128*1024*1024 {
		partSize = 128 * 1024 * 1024
	}

	if partSize > 5*1024*1024*1024 {
		partSize = 5 * 1024 * 1024 * 1024
	}

	// Calculate the number of parts
	numParts := (srcSize + partSize - 1) / partSize

	copyPartErrGroup, ctx := errgroup.WithContext(ctx)
	copyPartErrGroup.SetLimit(s.Config.Concurrency * s.Config.Concurrency)

	var mu sync.Mutex
	var parts []s3types.CompletedPart

	// Copy each part of the object
	for partNumber := int64(1); partNumber <= numParts; partNumber++ {
		// Calculate the byte range for the part
		start := (partNumber - 1) * partSize
		end := partNumber * partSize
		if end > srcSize {
			end = srcSize
		}
		currentPartNumber := int32(partNumber)

		copyPartErrGroup.Go(func() error {
			// Copy the part
			uploadPartParams := &s3.UploadPartCopyInput{
				Bucket:          aws.String(s.Config.Bucket),
				Key:             aws.String(dstKey),
				CopySource:      aws.String(srcBucket + "/" + srcKey),
				CopySourceRange: aws.String(fmt.Sprintf("bytes=%d-%d", start, end-1)),
				UploadId:        uploadID,
				PartNumber:      aws.Int32(currentPartNumber),
			}
			if s.Config.RequestPayer != "" {
				uploadPartParams.RequestPayer = s3types.RequestPayer(s.Config.RequestPayer)
			}
			partResp, err := s.client.UploadPartCopy(ctx, uploadPartParams)
			if err != nil {
				return fmt.Errorf("S3->CopyObject %s/%s -> %s/%s, UploadPartCopy start=%d, end=%d return error: %v", srcBucket, srcKey, s.Config.Bucket, dstKey, start, end-1, err)
			}
			mu.Lock()
			parts = append(parts, s3types.CompletedPart{
				ETag:           partResp.CopyPartResult.ETag,
				PartNumber:     aws.Int32(currentPartNumber),
				ChecksumCRC32:  partResp.CopyPartResult.ChecksumCRC32,
				ChecksumCRC32C: partResp.CopyPartResult.ChecksumCRC32C,
				ChecksumSHA1:   partResp.CopyPartResult.ChecksumSHA1,
				ChecksumSHA256: partResp.CopyPartResult.ChecksumSHA256,
			})
			mu.Unlock()
			return nil
		})
	}
	if wgWaitErr := copyPartErrGroup.Wait(); wgWaitErr != nil {
		abortParams := &s3.AbortMultipartUploadInput{
			Bucket:   aws.String(s.Config.Bucket),
			Key:      aws.String(dstKey),
			UploadId: uploadID,
		}
		if s.Config.RequestPayer != "" {
			abortParams.RequestPayer = s3types.RequestPayer(s.Config.RequestPayer)
		}
		_, abortErr := s.client.AbortMultipartUpload(context.Background(), abortParams)
		if abortErr != nil {
			return 0, fmt.Errorf("aborting CopyObject multipart upload: %v, original error was: %v", abortErr, wgWaitErr)
		}
		return 0, fmt.Errorf("one of CopyObject/Multipart go-routine return error: %v", wgWaitErr)
	}
	// Parts must be ordered by part number.
	sort.Slice(parts, func(i int, j int) bool {
		return *parts[i].PartNumber < *parts[j].PartNumber
	})
	// Complete the multipart upload
	completeMultipartUploadParams := &s3.CompleteMultipartUploadInput{
		Bucket:          aws.String(s.Config.Bucket),
		Key:             aws.String(dstKey),
		UploadId:        uploadID,
		MultipartUpload: &s3types.CompletedMultipartUpload{Parts: parts},
	}
	if s.Config.RequestPayer != "" {
		completeMultipartUploadParams.RequestPayer = s3types.RequestPayer(s.Config.RequestPayer)
	}
	_, err = s.client.CompleteMultipartUpload(context.Background(), completeMultipartUploadParams)
	if err != nil {
		return 0, fmt.Errorf("complete CopyObject multipart upload: %v", err)
	}
<<<<<<< HEAD
	log.Debug().Msgf("S3->CopyObject %s/%s -> %s/%s", srcBucket, srcKey, s.Config.Bucket, dstKey)
=======
>>>>>>> 0a3a9f2a
	return srcSize, nil
}

func (s *S3) enrichCreateMultipartUploadParams(params *s3.CreateMultipartUploadInput) {
	if s.Config.CheckSumAlgorithm != "" {
		params.ChecksumAlgorithm = s3types.ChecksumAlgorithm(s.Config.CheckSumAlgorithm)
	}
	if s.Config.RequestPayer != "" {
		params.RequestPayer = s3types.RequestPayer(s.Config.RequestPayer)
	}
	// https://github.com/Altinity/clickhouse-backup/issues/588
	if len(s.Config.ObjectLabels) > 0 {
		tags := ""
		for k, v := range s.Config.ObjectLabels {
			if tags != "" {
				tags += "&"
			}
			tags += k + "=" + v
		}
		params.Tagging = aws.String(tags)
	}
	if s.Config.SSE != "" {
		params.ServerSideEncryption = s3types.ServerSideEncryption(s.Config.SSE)
	}
	if s.Config.SSEKMSKeyId != "" {
		params.SSEKMSKeyId = aws.String(s.Config.SSEKMSKeyId)
	}
	if s.Config.SSECustomerAlgorithm != "" {
		params.SSECustomerAlgorithm = aws.String(s.Config.SSECustomerAlgorithm)
	}
	if s.Config.SSECustomerKey != "" {
		params.SSECustomerKey = aws.String(s.Config.SSECustomerKey)
	}
	if s.Config.SSECustomerKeyMD5 != "" {
		params.SSECustomerKeyMD5 = aws.String(s.Config.SSECustomerKeyMD5)
	}
	if s.Config.SSEKMSEncryptionContext != "" {
		params.SSEKMSEncryptionContext = aws.String(s.Config.SSEKMSEncryptionContext)
	}
}

func (s *S3) enrichCopyObjectParams(params *s3.CopyObjectInput) {
	if s.Config.CheckSumAlgorithm != "" {
		params.ChecksumAlgorithm = s3types.ChecksumAlgorithm(s.Config.CheckSumAlgorithm)
	}
	// https://github.com/Altinity/clickhouse-backup/issues/588
	if len(s.Config.ObjectLabels) > 0 {
		tags := ""
		for k, v := range s.Config.ObjectLabels {
			if tags != "" {
				tags += "&"
			}
			tags += k + "=" + v
		}
		params.Tagging = aws.String(tags)
	}
	if s.Config.SSE != "" {
		params.ServerSideEncryption = s3types.ServerSideEncryption(s.Config.SSE)
	}
	if s.Config.SSEKMSKeyId != "" {
		params.SSEKMSKeyId = aws.String(s.Config.SSEKMSKeyId)
	}
	if s.Config.SSECustomerAlgorithm != "" {
		params.SSECustomerAlgorithm = aws.String(s.Config.SSECustomerAlgorithm)
	}
	if s.Config.SSECustomerKey != "" {
		params.SSECustomerKey = aws.String(s.Config.SSECustomerKey)
	}
	if s.Config.SSECustomerKeyMD5 != "" {
		params.SSECustomerKeyMD5 = aws.String(s.Config.SSECustomerKeyMD5)
	}
	if s.Config.SSEKMSEncryptionContext != "" {
		params.SSEKMSEncryptionContext = aws.String(s.Config.SSEKMSEncryptionContext)
	}
	if s.Config.RequestPayer != "" {
		params.RequestPayer = s3types.RequestPayer(s.Config.RequestPayer)
	}
}

func (s *S3) restoreObject(ctx context.Context, key string) error {
	restoreRequest := &s3.RestoreObjectInput{
		Bucket: aws.String(s.Config.Bucket),
		Key:    aws.String(path.Join(s.Config.Path, key)),
		RestoreRequest: &s3types.RestoreRequest{
			Days: aws.Int32(1),
			GlacierJobParameters: &s3types.GlacierJobParameters{
				Tier: s3types.Tier("Expedited"),
			},
		},
	}
	if s.Config.RequestPayer != "" {
		restoreRequest.RequestPayer = s3types.RequestPayer(s.Config.RequestPayer)
	}
	_, err := s.client.RestoreObject(ctx, restoreRequest)
	if err != nil {
		return err
	}
	i := 0
	for {
		restoreHeadParams := &s3.HeadObjectInput{
			Bucket: aws.String(s.Config.Bucket),
			Key:    aws.String(path.Join(s.Config.Path, key)),
		}
		s.enrichHeadParams(restoreHeadParams)
		res, err := s.client.HeadObject(ctx, restoreHeadParams)
		if err != nil {
			return fmt.Errorf("restoreObject: failed to head %s object metadata, %v", path.Join(s.Config.Path, key), err)
		}

		if res.Restore != nil && *res.Restore == "ongoing-request=\"true\"" {
			i += 1
			log.Warn().Msgf("%s still not restored, will wait %d seconds", key, i*5)
			time.Sleep(time.Duration(i*5) * time.Second)
		} else {
			return nil
		}
	}
}

func (s *S3) enrichHeadParams(headParams *s3.HeadObjectInput) {
	if s.Config.RequestPayer != "" {
		headParams.RequestPayer = s3types.RequestPayer(s.Config.RequestPayer)
	}
	if s.Config.SSECustomerAlgorithm != "" {
		headParams.SSECustomerAlgorithm = aws.String(s.Config.SSECustomerAlgorithm)
	}
	if s.Config.SSECustomerKey != "" {
		headParams.SSECustomerKey = aws.String(s.Config.SSECustomerKey)
	}
	if s.Config.SSECustomerKeyMD5 != "" {
		headParams.SSECustomerKeyMD5 = aws.String(s.Config.SSECustomerKeyMD5)
	}
}

type s3File struct {
	size         int64
	lastModified time.Time
	storageClass string
	name         string
}

func (f *s3File) Size() int64 {
	return f.size
}

func (f *s3File) Name() string {
	return f.name
}

func (f *s3File) LastModified() time.Time {
	return f.lastModified
}

func (f *s3File) StorageClass() string {
	return f.storageClass
}<|MERGE_RESOLUTION|>--- conflicted
+++ resolved
@@ -4,7 +4,6 @@
 	"context"
 	"crypto/tls"
 	"fmt"
-	apexLog "github.com/apex/log"
 	"io"
 	"net/http"
 	"os"
@@ -14,12 +13,7 @@
 	"sync"
 	"time"
 
-<<<<<<< HEAD
-	"github.com/Altinity/clickhouse-backup/pkg/config"
-=======
 	"github.com/Altinity/clickhouse-backup/v2/pkg/config"
-	apexLog "github.com/apex/log"
->>>>>>> 0a3a9f2a
 	"github.com/aws/aws-sdk-go-v2/aws"
 	v4 "github.com/aws/aws-sdk-go-v2/aws/signer/v4"
 	awsV2Config "github.com/aws/aws-sdk-go-v2/config"
@@ -146,11 +140,7 @@
 	}
 
 	if s.Config.Debug {
-<<<<<<< HEAD
 		awsConfig.Logger = newS3Logger(log.Logger)
-=======
-		awsConfig.Logger = newS3Logger(s.Log)
->>>>>>> 0a3a9f2a
 		awsConfig.ClientLogMode = aws.LogRetries | aws.LogRequest | aws.LogResponse
 	}
 
@@ -229,13 +219,8 @@
 							log.Warn().Msgf("restoreObject %s, return error: %v", key, restoreErr)
 							return nil, err
 						}
-<<<<<<< HEAD
-						if resp, err = s.client.GetObject(ctx, getRequest); err != nil {
+						if resp, err = s.client.GetObject(ctx, params); err != nil {
 							log.Warn().Msgf("second GetObject %s, return error: %v", key, err)
-=======
-						if resp, err = s.client.GetObject(ctx, params); err != nil {
-							s.Log.Warnf("second GetObject %s, return error: %v", key, err)
->>>>>>> 0a3a9f2a
 							return nil, err
 						}
 						return resp.Body, nil
@@ -481,7 +466,7 @@
 
 func (s *S3) CopyObject(ctx context.Context, srcSize int64, srcBucket, srcKey, dstKey string) (int64, error) {
 	dstKey = path.Join(s.Config.ObjectDiskPath, dstKey)
-	s.Log.Debugf("S3->CopyObject %s/%s -> %s/%s", srcBucket, srcKey, s.Config.Bucket, dstKey)
+	log.Debug().Msgf("S3->CopyObject %s/%s -> %s/%s", srcBucket, srcKey, s.Config.Bucket, dstKey)
 	// just copy object without multipart
 	if srcSize < 5*1024*1024*1024 || strings.Contains(s.Config.Endpoint, "storage.googleapis.com") {
 		params := &s3.CopyObjectInput{
@@ -608,10 +593,6 @@
 	if err != nil {
 		return 0, fmt.Errorf("complete CopyObject multipart upload: %v", err)
 	}
-<<<<<<< HEAD
-	log.Debug().Msgf("S3->CopyObject %s/%s -> %s/%s", srcBucket, srcKey, s.Config.Bucket, dstKey)
-=======
->>>>>>> 0a3a9f2a
 	return srcSize, nil
 }
 
