--- conflicted
+++ resolved
@@ -27,13 +27,8 @@
 		mx:           &sync.RWMutex{},
 	}
 	fp, err := os.OpenFile(s.stateFile, os.O_APPEND|os.O_WRONLY|os.O_CREATE, 0644)
-<<<<<<< HEAD
-	if err != nil {
+	if err != nil && !os.IsNotExist(err) {
 		log.Warn().Msgf("can't open %s error: %v", s.stateFile, err)
-=======
-	if err != nil && !os.IsNotExist(err) {
-		s.log.Warnf("can't open %s error: %v", s.stateFile, err)
->>>>>>> 2d6ae283
 	}
 	s.fp = fp
 	s.LoadState()
