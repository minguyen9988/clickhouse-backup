package server

import (
	"bytes"
	"context"
	"crypto/tls"
	"crypto/x509"
	"encoding/json"
	"errors"
	"fmt"
	"io"
	"net/http"
	"net/http/pprof"
	"net/url"
	"os"
	"os/signal"
	"path"
	"path/filepath"
	"regexp"
	"strconv"
	"strings"
	"syscall"
	"time"

	"github.com/Altinity/clickhouse-backup/pkg/backup"
	"github.com/Altinity/clickhouse-backup/pkg/clickhouse"
	"github.com/Altinity/clickhouse-backup/pkg/common"
	"github.com/Altinity/clickhouse-backup/pkg/config"
	"github.com/Altinity/clickhouse-backup/pkg/resumable"
	"github.com/Altinity/clickhouse-backup/pkg/server/metrics"
	"github.com/Altinity/clickhouse-backup/pkg/status"
	"github.com/Altinity/clickhouse-backup/pkg/utils"
	"github.com/google/shlex"
	"github.com/gorilla/mux"
	"github.com/prometheus/client_golang/prometheus/promhttp"
	"github.com/rs/zerolog/log"
	"github.com/urfave/cli"
)

type APIServer struct {
	cliApp                  *cli.App
	cliCtx                  *cli.Context
	configPath              string
	config                  *config.Config
	server                  *http.Server
	restart                 chan struct{}
	metrics                 *metrics.APIMetrics
	routes                  []string
	clickhouseBackupVersion string
}

var (
	ErrAPILocked = errors.New("another operation is currently running")
)

// Run - expose CLI commands as REST API
func Run(cliCtx *cli.Context, cliApp *cli.App, configPath string, clickhouseBackupVersion string) error {
	var (
		cfg *config.Config
		err error
	)
	log.Debug().Msg("Wait for ClickHouse")
	for {
		cfg, err = config.LoadConfig(configPath)
		if err != nil {
			log.Error().Err(err).Send()
			time.Sleep(5 * time.Second)
			continue
		}
		ch := clickhouse.ClickHouse{
			Config: &cfg.ClickHouse,
		}
		if err := ch.Connect(); err != nil {
			log.Error().Err(err).Send()
			time.Sleep(5 * time.Second)
			continue
		}
		_ = ch.GetConn().Close()
		break
	}
	api := APIServer{
		cliApp:                  cliApp,
		cliCtx:                  cliCtx,
		configPath:              configPath,
		config:                  cfg,
		restart:                 make(chan struct{}),
		clickhouseBackupVersion: clickhouseBackupVersion,
		metrics:                 metrics.NewAPIMetrics(),
	}
	if cfg.API.CreateIntegrationTables {
		if err := api.CreateIntegrationTables(); err != nil {
			log.Error().Err(err).Send()
		}
	}
	api.metrics.RegisterMetrics()

	log.Info().Msgf("Starting API server on %s", api.config.API.ListenAddr)
	sigterm := make(chan os.Signal, 1)
	signal.Notify(sigterm, os.Interrupt, syscall.SIGTERM)
	sighup := make(chan os.Signal, 1)
	signal.Notify(sighup, os.Interrupt, syscall.SIGHUP)
	if err := api.Restart(); err != nil {
		return err
	}
	if api.config.API.CompleteResumableAfterRestart {
		go func() {
			if err := api.ResumeOperationsAfterRestart(); err != nil {
				log.Error().Msgf("ResumeOperationsAfterRestart return error: %v", err)
			}
		}()
	}

	go func() {
		if err := api.UpdateBackupMetrics(context.Background(), false); err != nil {
			log.Error().Msgf("UpdateBackupMetrics return error: %v", err)
		}
	}()

	if cliCtx.Bool("watch") {
		go api.RunWatch(cliCtx)
	}

	for {
		select {
		case <-api.restart:
			if err := api.Restart(); err != nil {
				log.Error().Msgf("Failed to restarting API server: %v", err)
				continue
			}
			log.Info().Msgf("Reloaded by HTTP")
		case <-sighup:
			if err := api.Restart(); err != nil {
				log.Error().Msgf("Failed to restarting API server: %v", err)
				continue
			}
			log.Info().Msg("Reloaded by SIGHUP")
		case <-sigterm:
			log.Info().Msg("Stopping API server")
			return api.Stop()
		}
	}
}

func (api *APIServer) GetMetrics() *metrics.APIMetrics {
	return api.metrics
}

func (api *APIServer) RunWatch(cliCtx *cli.Context) {
	log.Info().Msg("Starting API Server in watch mode")
	b := backup.NewBackuper(api.config)
	commandId, _ := status.Current.Start("watch")
	err := b.Watch(
		cliCtx.String("watch-interval"), cliCtx.String("full-interval"), cliCtx.String("watch-backup-name-template"),
		"*.*", nil, false, false, false, false,
		api.clickhouseBackupVersion, commandId, api.GetMetrics(), cliCtx,
	)
	status.Current.Stop(commandId, err)
}

// Stop cancel all running commands, @todo think about graceful period
func (api *APIServer) Stop() error {
	status.Current.CancelAll("canceled during server stop")
	return api.server.Close()
}

func (api *APIServer) Restart() error {
	_, err := api.ReloadConfig(nil, "restart")
	if err != nil {
		return err
	}
	status.Current.CancelAll("canceled via API /restart")
	if api.server != nil {
		_ = api.server.Close()
	}
	server := api.registerHTTPHandlers()
	api.server = server
	if api.config.API.Secure {
		go func() {
			err = api.server.ListenAndServeTLS(api.config.API.CertificateFile, api.config.API.PrivateKeyFile)
			if err != nil {
<<<<<<< HEAD
				if err == http.ErrServerClosed {
					log.Warn().Msgf("ListenAndServeTLS get signal: %s", err.Error())
=======
				if errors.Is(err, http.ErrServerClosed) {
					log.Warnf("ListenAndServeTLS get signal: %s", err.Error())
>>>>>>> 2d6ae283
				} else {
					log.Fatal().Stack().Msgf("ListenAndServeTLS error: %s", err.Error())
				}
			}
		}()
		return nil
	} else {
		go func() {
			if err = api.server.ListenAndServe(); err != nil {
<<<<<<< HEAD
				if err == http.ErrServerClosed {
					log.Warn().Msgf("ListenAndServe get signal: %s", err.Error())
=======
				if errors.Is(err, http.ErrServerClosed) {
					log.Warnf("ListenAndServe get signal: %s", err.Error())
>>>>>>> 2d6ae283
				} else {
					log.Fatal().Stack().Msgf("ListenAndServe error: %s", err.Error())
				}
			}
		}()
	}
	return nil
}

// registerHTTPHandlers - resister API routes
func (api *APIServer) registerHTTPHandlers() *http.Server {
	r := mux.NewRouter()
	r.Use(api.basicAuthMiddleware)
	r.NotFoundHandler = http.HandlerFunc(func(w http.ResponseWriter, r *http.Request) {
		api.writeError(w, http.StatusNotFound, r.URL.Path, fmt.Errorf("%s %s 404 Not Found", r.Method, r.URL))
	})
	r.MethodNotAllowedHandler = http.HandlerFunc(func(w http.ResponseWriter, r *http.Request) {
		api.writeError(w, http.StatusMethodNotAllowed, r.URL.Path, fmt.Errorf("405 Method %s Not Allowed", r.Method))
	})

	r.HandleFunc("/", api.httpRootHandler).Methods("GET", "HEAD")
	r.HandleFunc("/", api.httpRestartHandler).Methods("POST")
	r.HandleFunc("/restart", api.httpRestartHandler).Methods("POST", "GET")
	r.HandleFunc("/backup/kill", api.httpKillHandler).Methods("POST", "GET")
	r.HandleFunc("/backup/watch", api.httpWatchHandler).Methods("POST", "GET")
	r.HandleFunc("/backup/tables", api.httpTablesHandler).Methods("GET")
	r.HandleFunc("/backup/tables/all", api.httpTablesHandler).Methods("GET")
	r.HandleFunc("/backup/list", api.httpListHandler).Methods("GET", "HEAD")
	r.HandleFunc("/backup/list/{where}", api.httpListHandler).Methods("GET")
	r.HandleFunc("/backup/create", api.httpCreateHandler).Methods("POST")
	r.HandleFunc("/backup/clean", api.httpCleanHandler).Methods("POST")
	r.HandleFunc("/backup/clean/remote_broken", api.httpCleanRemoteBrokenHandler).Methods("POST")
	r.HandleFunc("/backup/upload/{name}", api.httpUploadHandler).Methods("POST")
	r.HandleFunc("/backup/download/{name}", api.httpDownloadHandler).Methods("POST")
	r.HandleFunc("/backup/restore/{name}", api.httpRestoreHandler).Methods("POST")
	r.HandleFunc("/backup/delete/{where}/{name}", api.httpDeleteHandler).Methods("POST")
	r.HandleFunc("/backup/status", api.httpBackupStatusHandler).Methods("GET")

	r.HandleFunc("/backup/actions", api.actionsLog).Methods("GET", "HEAD")
	r.HandleFunc("/backup/actions", api.actions).Methods("POST")

	var routes []string
	if err := r.Walk(func(route *mux.Route, router *mux.Router, ancestors []*mux.Route) error {
		t, err := route.GetPathTemplate()
		if err != nil {
			return err
		}
		routes = append(routes, t)
		return nil
	}); err != nil {
		log.Error().Msgf("mux.Router.Walk return error: %v", err)
		return nil
	}

	api.routes = routes
	api.registerMetricsHandlers(r, api.config.API.EnableMetrics, api.config.API.EnablePprof)
	srv := &http.Server{
		Addr:    api.config.API.ListenAddr,
		Handler: r,
	}
	if api.config.API.CACertFile != "" {
		caCert, err := os.ReadFile(api.config.API.CACertFile)
		if err != nil {
			api.log.Fatalf("api initialization error %s: %v", api.config.API.CAKeyFile, err)
		}
		caCertPool := x509.NewCertPool()
		caCertPool.AppendCertsFromPEM(caCert)
		srv.TLSConfig = &tls.Config{
			ClientCAs:  caCertPool,
			ClientAuth: tls.RequireAndVerifyClientCert,
		}
	}

	return srv
}

func (api *APIServer) basicAuthMiddleware(next http.Handler) http.Handler {
	return http.HandlerFunc(func(w http.ResponseWriter, r *http.Request) {
		if r.URL.Path != "/metrics" {
			log.Info().Msgf("API call %s %s", r.Method, r.URL.Path)
		} else {
			log.Debug().Msgf("API call %s %s", r.Method, r.URL.Path)
		}
		user, pass, _ := r.BasicAuth()
		query := r.URL.Query()
		if u, exist := query["user"]; exist {
			user = u[0]
		}
		if p, exist := query["pass"]; exist {
			pass = p[0]
		}
		if (user != api.config.API.Username) || (pass != api.config.API.Password) {
			log.Warn().Msgf("%s %s Authorization failed %s:%s", r.Method, r.URL, user, pass)
			w.Header().Set("WWW-Authenticate", "Basic realm=\"Provide username and password\"")
			w.WriteHeader(http.StatusUnauthorized)
			if _, err := w.Write([]byte("401 Unauthorized\n")); err != nil {
				log.Error().Msgf("RequestWriter.Write return error: %v", err)
			}
			return
		}
		next.ServeHTTP(w, r)
	})
}

type actionsResultsRow struct {
	Status    string `json:"status"`
	Operation string `json:"operation"`
}

// CREATE TABLE system.backup_actions (command String, start DateTime, finish DateTime, status String, error String) ENGINE=URL('http://127.0.0.1:7171/backup/actions?user=user&pass=pass', JSONEachRow)
// INSERT INTO system.backup_actions (command) VALUES ('create backup_name')
// INSERT INTO system.backup_actions (command) VALUES ('upload backup_name')
func (api *APIServer) actions(w http.ResponseWriter, r *http.Request) {
	body, err := io.ReadAll(r.Body)
	if err != nil {
		api.writeError(w, http.StatusInternalServerError, "", err)
		return
	}
	if len(body) == 0 {
		api.writeError(w, http.StatusBadRequest, "", fmt.Errorf("empty request"))
		return
	}
	lines := bytes.Split(body, []byte("\n"))
	actionsResults := make([]actionsResultsRow, 0)
	for _, line := range lines {
		if len(line) == 0 {
			continue
		}
		row := status.ActionRow{}
		if err := json.Unmarshal(line, &row); err != nil {
			api.writeError(w, http.StatusBadRequest, string(line), err)
			return
		}
		log.Info().Msgf("/backup/actions call: %s", row.Command)
		args, err := shlex.Split(row.Command)
		if err != nil {
			api.writeError(w, http.StatusBadRequest, "", err)
			return
		}
		command := args[0]
		switch command {
		// watch command can't be run via cli app.Run, need parsing args
		case "watch":
			actionsResults, err = api.actionsWatchHandler(w, row, args, actionsResults)
			if err != nil {
				api.writeError(w, http.StatusInternalServerError, row.Command, err)
				return
			}
		case "clean_remote_broken":
			actionsResults, err = api.actionsCleanRemoteBrokenHandler(w, row, command, actionsResults)
			if err != nil {
				api.writeError(w, http.StatusInternalServerError, row.Command, err)
				return
			}
		case "kill":
			actionsResults, err = api.actionsKillHandler(row, args, actionsResults)
			if err != nil {
				api.writeError(w, http.StatusInternalServerError, row.Command, err)
				return
			}
		case "create", "restore", "upload", "download", "create_remote", "restore_remote":
			actionsResults, err = api.actionsAsyncCommandsHandler(command, args, row, actionsResults)
			if err != nil {
				api.writeError(w, http.StatusInternalServerError, row.Command, err)
				return
			}
		case "delete":
			actionsResults, err = api.actionsDeleteHandler(row, args, actionsResults)
			if err != nil {
				api.writeError(w, http.StatusInternalServerError, row.Command, err)
				return
			}
		default:
			api.writeError(w, http.StatusBadRequest, row.Command, fmt.Errorf("unknown command"))
			return
		}
	}
	api.sendJSONEachRow(w, http.StatusOK, actionsResults)
}

func (api *APIServer) actionsDeleteHandler(row status.ActionRow, args []string, actionsResults []actionsResultsRow) ([]actionsResultsRow, error) {
	if !api.config.API.AllowParallel && status.Current.InProgress() {
		return actionsResults, ErrAPILocked
	}
	commandId, _ := status.Current.Start(row.Command)
	err := api.cliApp.Run(append([]string{"clickhouse-backup", "-c", api.configPath, "--command-id", strconv.FormatInt(int64(commandId), 10)}, args...))
	status.Current.Stop(commandId, err)
	if err != nil {
		return actionsResults, err
	}
	go func() {
		if err := api.UpdateBackupMetrics(context.Background(), args[1] == "local"); err != nil {
			log.Error().Msgf("UpdateBackupMetrics return error: %v", err)
		}
	}()
	actionsResults = append(actionsResults, actionsResultsRow{
		Status:    "success",
		Operation: row.Command,
	})
	log.Info().Msg("DELETED")
	return actionsResults, nil
}

func (api *APIServer) actionsAsyncCommandsHandler(command string, args []string, row status.ActionRow, actionsResults []actionsResultsRow) ([]actionsResultsRow, error) {
	if !api.config.API.AllowParallel && status.Current.InProgress() {
		return actionsResults, ErrAPILocked
	}
	// to avoid race condition between GET /backup/actions and POST /backup/actions
	commandId, _ := status.Current.Start(row.Command)
	go func() {
		err, _ := api.metrics.ExecuteWithMetrics(command, 0, func() error {
			return api.cliApp.Run(append([]string{"clickhouse-backup", "-c", api.configPath, "--command-id", strconv.FormatInt(int64(commandId), 10)}, args...))
		})
		status.Current.Stop(commandId, err)
		if err != nil {
			log.Error().Msgf("API /backup/actions error: %v", err)
			return
		}
		go func() {
			if err := api.UpdateBackupMetrics(context.Background(), command == "create" || command == "restore"); err != nil {
				log.Error().Msgf("UpdateBackupMetrics return error: %v", err)
			}
		}()
	}()
	actionsResults = append(actionsResults, actionsResultsRow{
		Status:    "acknowledged",
		Operation: row.Command,
	})
	return actionsResults, nil
}

func (api *APIServer) actionsKillHandler(row status.ActionRow, args []string, actionsResults []actionsResultsRow) ([]actionsResultsRow, error) {
	if len(args) <= 1 {
		return actionsResults, errors.New("kill <command> parameter empty")
	}
	killCommand := args[1]
	commandId, _ := status.Current.Start(row.Command)
	err := status.Current.Cancel(killCommand, fmt.Errorf("canceled from API /backup/actions"))
	defer status.Current.Stop(commandId, err)
	if err != nil {
		return actionsResults, err
	}
	actionsResults = append(actionsResults, actionsResultsRow{
		Status:    "success",
		Operation: row.Command,
	})
	return actionsResults, nil
}

func (api *APIServer) actionsCleanRemoteBrokenHandler(w http.ResponseWriter, row status.ActionRow, command string, actionsResults []actionsResultsRow) ([]actionsResultsRow, error) {
	if !api.config.API.AllowParallel && status.Current.InProgress() {
		log.Warn().Err(ErrAPILocked).Send()
		return actionsResults, ErrAPILocked
	}
	commandId, ctx := status.Current.Start(command)
	cfg, err := api.ReloadConfig(w, "clean_remote_broken")
	if err != nil {
		status.Current.Stop(commandId, err)
		return actionsResults, err
	}
	b := backup.NewBackuper(cfg)
	err = b.CleanRemoteBroken(commandId)
	if err != nil {
		log.Error().Msgf("Clean remote broken error: %v", err)
		status.Current.Stop(commandId, err)
		return actionsResults, err
	}
	log.Info().Msg("CLEANED")
	metricsErr := api.UpdateBackupMetrics(ctx, false)
	if metricsErr != nil {
		log.Error().Msgf("UpdateBackupMetrics return error: %v", metricsErr)
	}
	status.Current.Stop(commandId, nil)
	actionsResults = append(actionsResults, actionsResultsRow{
		Status:    "success",
		Operation: row.Command,
	})
	return actionsResults, nil
}

func (api *APIServer) actionsWatchHandler(w http.ResponseWriter, row status.ActionRow, args []string, actionsResults []actionsResultsRow) ([]actionsResultsRow, error) {
	if (!api.config.API.AllowParallel && status.Current.InProgress()) || status.Current.CheckCommandInProgress(row.Command) {
		log.Warn().Err(ErrAPILocked).Send()
		return actionsResults, ErrAPILocked
	}
	cfg, err := api.ReloadConfig(w, "watch")
	if err != nil {
		return actionsResults, err
	}
	tablePattern := ""
	partitionsToBackup := make([]string, 0)
	schemaOnly := false
	rbacOnly := false
	configsOnly := false
	skipCheckPartsColumns := false
	watchInterval := ""
	fullInterval := ""
	watchBackupNameTemplate := ""
	fullCommand := "watch"

	simpleParseArg := func(i int, args []string, paramName string) (bool, string) {
		if strings.HasPrefix(args[i], paramName) {
			if !strings.HasPrefix(args[i], paramName+"=") {
				if i < len(args)-1 && !strings.HasPrefix(args[i+1], "--") {
					return true, strings.ReplaceAll(args[i+1], "\"", "")
				}
				if i < len(args)-1 && strings.HasPrefix(args[i+1], "--") {
					return true, ""
				}
				if i == len(args)-1 {
					return true, ""
				}
			} else {
				return true, strings.ReplaceAll(strings.SplitN(args[i], "=", 1)[1], "\"", "")
			}
		}
		return false, ""
	}
	for i := range args {
		matchParam := false
		if matchParam, watchInterval = simpleParseArg(i, args, "--watch-interval"); matchParam {
			fullCommand = fmt.Sprintf("%s --watch-interval=\"%s\"", fullCommand, watchInterval)
		}
		if matchParam, fullInterval = simpleParseArg(i, args, "--full-interval"); matchParam {
			fullCommand = fmt.Sprintf("%s --full-interval=\"%s\"", fullCommand, fullInterval)
		}
		if matchParam, watchBackupNameTemplate = simpleParseArg(i, args, "--watch-backup-name-template"); matchParam {
			fullCommand = fmt.Sprintf("%s --watch-backup-name-template=\"%s\"", fullCommand, watchBackupNameTemplate)
		}
		if matchParam, tablePattern = simpleParseArg(i, args, "--tables"); matchParam {
			fullCommand = fmt.Sprintf("%s --tables=\"%s\"", fullCommand, tablePattern)
		}
		if matchParam, partitions := simpleParseArg(i, args, "--partitions"); matchParam {
			partitionsToBackup = strings.Split(partitions, ",")
			fullCommand = fmt.Sprintf("%s --partitions=\"%s\"", fullCommand, partitions)
		}
		if matchParam, _ = simpleParseArg(i, args, "--schema"); matchParam {
			schemaOnly = true
			fullCommand = fmt.Sprintf("%s --schema", fullCommand)
		}
		if matchParam, _ = simpleParseArg(i, args, "--rbac"); matchParam {
			rbacOnly = true
			fullCommand = fmt.Sprintf("%s --rbac", fullCommand)
		}
		if matchParam, _ = simpleParseArg(i, args, "--configs"); matchParam {
			configsOnly = true
			fullCommand = fmt.Sprintf("%s --configs", fullCommand)
		}
		if matchParam, _ = simpleParseArg(i, args, "--skip-check-parts-columns"); matchParam {
			skipCheckPartsColumns = true
			fullCommand = fmt.Sprintf("%s --skip-check-parts-columns", fullCommand)
		}
	}

	commandId, _ := status.Current.Start(fullCommand)
	go func() {
		b := backup.NewBackuper(cfg)
		err := b.Watch(watchInterval, fullInterval, watchBackupNameTemplate, tablePattern, partitionsToBackup, schemaOnly, rbacOnly, configsOnly, skipCheckPartsColumns, api.clickhouseBackupVersion, commandId, api.GetMetrics(), api.cliCtx)
		defer status.Current.Stop(commandId, err)
		if err != nil {
			log.Error().Msgf("Watch error: %v", err)
			return
		}
	}()

	actionsResults = append(actionsResults, actionsResultsRow{
		Status:    "acknowledged",
		Operation: row.Command,
	})
	return actionsResults, nil
}

func (api *APIServer) actionsLog(w http.ResponseWriter, r *http.Request) {
	var last int64
	var err error
	if r.Method == http.MethodHead {
		api.sendJSONEachRow(w, http.StatusOK, "")
		return
	}
	q := r.URL.Query()
	if q.Get("last") != "" {
		last, err = strconv.ParseInt(q.Get("last"), 10, 16)
		if err != nil {
			log.Warn().Err(err).Send()
			api.writeError(w, http.StatusInternalServerError, "actions", err)
			return
		}
	}
	api.sendJSONEachRow(w, http.StatusOK, status.Current.GetStatus(false, q.Get("filter"), int(last)))
}

// httpRootHandler - display API index
func (api *APIServer) httpRootHandler(w http.ResponseWriter, _ *http.Request) {
	w.Header().Set("Content-Type", "text/plain; charset=UTF-8")
	w.Header().Set("Cache-Control", "no-store, no-cache, must-revalidate")
	w.Header().Set("Pragma", "no-cache")

	_, _ = fmt.Fprintln(w, "Documentation: https://github.com/Altinity/clickhouse-backup#api")
	for _, r := range api.routes {
		_, _ = fmt.Fprintln(w, r)
	}
}

// httpRestartHandler - restart API server
func (api *APIServer) httpRestartHandler(w http.ResponseWriter, _ *http.Request) {
	api.sendJSONEachRow(w, http.StatusCreated, struct {
		Status    string `json:"status"`
		Operation string `json:"operation"`
	}{
		Status:    "acknowledged",
		Operation: "restart",
	})
	defer func() {
		api.restart <- struct{}{}
	}()
}

// httpKillHandler - kill selected command if it InProgress
func (api *APIServer) httpKillHandler(w http.ResponseWriter, r *http.Request) {
	var err error
	command, exists := r.URL.Query()["command"]
	if exists && len(command) > 0 {
		err = status.Current.Cancel(command[0], fmt.Errorf("canceled from API /backup/kill"))
	} else {
		err = fmt.Errorf("require non empty `command` parameter")
	}
	if err != nil {
		api.sendJSONEachRow(w, http.StatusInternalServerError, struct {
			Status    string `json:"status"`
			Operation string `json:"operation"`
			Error     string `json:"error"`
		}{
			Status:    "error",
			Operation: "kill",
			Error:     err.Error(),
		})
	} else {
		api.sendJSONEachRow(w, http.StatusOK, struct {
			Status    string `json:"status"`
			Operation string `json:"operation"`
			Command   string `json:"command"`
		}{
			Status:    "success",
			Operation: "kill",
			Command:   command[0],
		})
	}
}

// httpTablesHandler - display list of tables
func (api *APIServer) httpTablesHandler(w http.ResponseWriter, r *http.Request) {
	cfg, err := api.ReloadConfig(w, "tables")
	if err != nil {
		return
	}
	b := backup.NewBackuper(cfg)
	q := r.URL.Query()
	tables, err := b.GetTables(context.Background(), q.Get("table"))
	if err != nil {
		api.writeError(w, http.StatusInternalServerError, "tables", err)
		return
	}
	if r.URL.Path != "/backup/tables/all" {
		tables := api.getTablesWithSkip(tables)
		api.sendJSONEachRow(w, http.StatusOK, tables)
		return
	}
	api.sendJSONEachRow(w, http.StatusOK, tables)
}

func (api *APIServer) getTablesWithSkip(tables []clickhouse.Table) []clickhouse.Table {
	showCounts := 0
	for _, t := range tables {
		if !t.Skip {
			showCounts++
		}
	}
	showTables := make([]clickhouse.Table, showCounts)
	showCounts = 0
	for _, t := range tables {
		if !t.Skip {
			showTables[showCounts] = t
			showCounts++
		}
	}
	return showTables
}

// httpListHandler - display list of all backups stored locally and remotely, could run in parallel independent of allow_parallel=true
// CREATE TABLE system.backup_list (name String, created DateTime, size Int64, location String, desc String) ENGINE=URL('http://127.0.0.1:7171/backup/list?user=user&pass=pass', JSONEachRow)
// SELECT * FROM system.backup_list
func (api *APIServer) httpListHandler(w http.ResponseWriter, r *http.Request) {
	if r.Method == http.MethodHead {
		api.sendJSONEachRow(w, http.StatusOK, "")
		return
	}

	type backupJSON struct {
		Name           string `json:"name"`
		Created        string `json:"created"`
		Size           uint64 `json:"size,omitempty"`
		Location       string `json:"location"`
		RequiredBackup string `json:"required"`
		Desc           string `json:"desc"`
	}
	backupsJSON := make([]backupJSON, 0)
	cfg, err := api.ReloadConfig(w, "list")
	if err != nil {
		return
	}
	vars := mux.Vars(r)
	where, wherePresent := vars["where"]
	fullCommand := "list"
	if wherePresent {
		fullCommand += " " + where
	}
	commandId, ctx := status.Current.Start(fullCommand)
	defer status.Current.Stop(commandId, err)
	if err != nil {
		api.writeError(w, http.StatusInternalServerError, "list", err)
		return
	}
	b := backup.NewBackuper(cfg)
	if where == "local" || !wherePresent {
		var localBackups []backup.LocalBackup
		localBackups, _, err = b.GetLocalBackups(ctx, nil)
		if err != nil && !os.IsNotExist(err) {
			api.writeError(w, http.StatusInternalServerError, "list", err)
			return
		}
		for _, item := range localBackups {
			description := item.DataFormat
			if item.Legacy {
				description = "old-format"
			}
			if item.Broken != "" {
				description = item.Broken
			}
			if item.Tags != "" {
				if description != "" {
					description += ", "
				}
				description += item.Tags
			}
			backupsJSON = append(backupsJSON, backupJSON{
				Name:           item.BackupName,
				Created:        item.CreationDate.Format(common.TimeFormat),
				Size:           item.DataSize + item.MetadataSize,
				Location:       "local",
				RequiredBackup: item.RequiredBackup,
				Desc:           description,
			})
		}
		api.metrics.NumberBackupsLocal.Set(float64(len(localBackups)))
	}
	if cfg.General.RemoteStorage != "none" && (where == "remote" || !wherePresent) {
		brokenBackups := 0
		remoteBackups, err := b.GetRemoteBackups(ctx, true)
		if err != nil {
			api.writeError(w, http.StatusInternalServerError, "list", err)
			return
		}
		for i, b := range remoteBackups {
			description := b.DataFormat
			if b.Legacy {
				description = "old-format"
			}
			if b.Broken != "" {
				description = b.Broken
				brokenBackups++
			}
			if b.Tags != "" {
				if description != "" {
					description += ", "
				}
				description += b.Tags
			}
			backupsJSON = append(backupsJSON, backupJSON{
				Name:           b.BackupName,
				Created:        b.CreationDate.Format(common.TimeFormat),
				Size:           b.DataSize + b.MetadataSize,
				Location:       "remote",
				RequiredBackup: b.RequiredBackup,
				Desc:           description,
			})
			if i == len(remoteBackups)-1 {
				api.metrics.LastBackupSizeRemote.Set(float64(b.DataSize + b.MetadataSize + b.ConfigSize + b.RBACSize))
			}
		}
		api.metrics.NumberBackupsRemoteBroken.Set(float64(brokenBackups))
		api.metrics.NumberBackupsRemote.Set(float64(len(remoteBackups)))
	}
	api.sendJSONEachRow(w, http.StatusOK, backupsJSON)
}

// httpCreateHandler - create a backup
func (api *APIServer) httpCreateHandler(w http.ResponseWriter, r *http.Request) {
	if !api.config.API.AllowParallel && status.Current.InProgress() {
		log.Warn().Err(ErrAPILocked).Send()
		api.writeError(w, http.StatusLocked, "create", ErrAPILocked)
		return
	}
	cfg, err := api.ReloadConfig(w, "create")
	if err != nil {
		return
	}
	tablePattern := ""
	partitionsToBackup := make([]string, 0)
	backupName := backup.NewBackupName()
	schemaOnly := false
	createRBAC := false
	createConfigs := false
	checkPartsColumns := true
	fullCommand := "create"
	query := r.URL.Query()
	if tp, exist := query["table"]; exist {
		tablePattern = tp[0]
		fullCommand = fmt.Sprintf("%s --tables=\"%s\"", fullCommand, tablePattern)
	}
	if partitions, exist := query["partitions"]; exist {
		partitionsToBackup = strings.Split(partitions[0], ",")
		fullCommand = fmt.Sprintf("%s --partitions=\"%s\"", fullCommand, partitions)
	}
	if schema, exist := query["schema"]; exist {
		schemaOnly, _ = strconv.ParseBool(schema[0])
		if schemaOnly {
			fullCommand = fmt.Sprintf("%s --schema", fullCommand)
		}
	}
	if rbac, exist := query["rbac"]; exist {
		createRBAC, _ = strconv.ParseBool(rbac[0])
		if createRBAC {
			fullCommand = fmt.Sprintf("%s --rbac", fullCommand)
		}
	}
	if configs, exist := query["configs"]; exist {
		createConfigs, _ = strconv.ParseBool(configs[0])
		if createConfigs {
			fullCommand = fmt.Sprintf("%s --configs", fullCommand)
		}
	}

	if partsColumns, exist := query["check_parts_columns"]; exist {
		checkPartsColumns, _ = strconv.ParseBool(partsColumns[0])
		fullCommand = fmt.Sprintf("%s --check-parts-columns=%v", fullCommand, checkPartsColumns)
	}

	if name, exist := query["name"]; exist {
		backupName = utils.CleanBackupNameRE.ReplaceAllString(name[0], "")
		fullCommand = fmt.Sprintf("%s %s", fullCommand, backupName)
	}

	callback, err := parseCallback(query)
	if err != nil {
		log.Error().Err(err).Send()
		api.writeError(w, http.StatusBadRequest, "create", err)
		return
	}

	commandId, ctx := status.Current.Start(fullCommand)
	go func() {
		err, _ := api.metrics.ExecuteWithMetrics("create", 0, func() error {
			b := backup.NewBackuper(cfg)
			return b.CreateBackup(backupName, tablePattern, partitionsToBackup, schemaOnly, createRBAC, false, createConfigs, false, checkPartsColumns, api.clickhouseBackupVersion, commandId)
		})
		if err != nil {
			log.Error().Msgf("API /backup/create error: %v", err)
			status.Current.Stop(commandId, err)
			api.errorCallback(context.Background(), err, callback)
			return
		}
		if err := api.UpdateBackupMetrics(ctx, true); err != nil {
			log.Error().Msgf("UpdateBackupMetrics return error: %v", err)
			status.Current.Stop(commandId, err)
			api.errorCallback(context.Background(), err, callback)
			return
		}
		status.Current.Stop(commandId, nil)
		api.successCallback(context.Background(), callback)
	}()
	api.sendJSONEachRow(w, http.StatusCreated, struct {
		Status     string `json:"status"`
		Operation  string `json:"operation"`
		BackupName string `json:"backup_name"`
	}{
		Status:     "acknowledged",
		Operation:  "create",
		BackupName: backupName,
	})
}

// httpWatchHandler - run watch command go routine, can't run the same watch command twice
func (api *APIServer) httpWatchHandler(w http.ResponseWriter, r *http.Request) {
	if !api.config.API.AllowParallel && status.Current.InProgress() {
		log.Warn().Err(ErrAPILocked).Send()
		api.writeError(w, http.StatusLocked, "watch", ErrAPILocked)
		return
	}
	cfg, err := api.ReloadConfig(w, "watch")
	if err != nil {
		return
	}
	tablePattern := ""
	partitionsToBackup := make([]string, 0)
	schemaOnly := false
	rbacOnly := false
	configsOnly := false
	skipCheckPartsColumns := false
	watchInterval := ""
	fullInterval := ""
	watchBackupNameTemplate := ""
	fullCommand := "watch"
	query := r.URL.Query()
	if interval, exist := query["watch_interval"]; exist {
		watchInterval = interval[0]
		fullCommand = fmt.Sprintf("%s --watch-interval=\"%s\"", fullCommand, watchInterval)
	}
	if interval, exist := query["full_interval"]; exist {
		fullInterval = interval[0]
		fullCommand = fmt.Sprintf("%s --full-interval=\"%s\"", fullCommand, fullInterval)
	}
	if template, exist := query["watch_backup_name_template"]; exist {
		watchBackupNameTemplate = template[0]
		fullCommand = fmt.Sprintf("%s --watch-backup-name-template=\"%s\"", fullCommand, watchBackupNameTemplate)
	}
	if tp, exist := query["table"]; exist {
		tablePattern = tp[0]
		fullCommand = fmt.Sprintf("%s --tables=\"%s\"", fullCommand, tablePattern)
	}
	if partitions, exist := query["partitions"]; exist {
		partitionsToBackup = strings.Split(partitions[0], ",")
		fullCommand = fmt.Sprintf("%s --partitions=\"%s\"", fullCommand, partitions)
	}
	if schema, exist := query["schema"]; exist {
		schemaOnly, _ = strconv.ParseBool(schema[0])
		if schemaOnly {
			fullCommand = fmt.Sprintf("%s --schema", fullCommand)
		}
	}
	if rbac, exist := query["rbac"]; exist {
		rbacOnly, _ = strconv.ParseBool(rbac[0])
		if rbacOnly {
			fullCommand = fmt.Sprintf("%s --rbac", fullCommand)
		}
	}
	if configs, exist := query["configs"]; exist {
		configsOnly, _ = strconv.ParseBool(configs[0])
		if configsOnly {
			fullCommand = fmt.Sprintf("%s --configs", fullCommand)
		}
	}
	if partsColumns, exist := query["skip_check_parts_columns"]; exist {
		skipCheckPartsColumns, _ = strconv.ParseBool(partsColumns[0])
		if configsOnly {
			fullCommand = fmt.Sprintf("%s --skip-check-parts-columns", fullCommand)
		}
	}

	if status.Current.CheckCommandInProgress(fullCommand) {
		log.Warn().Msgf("%s error: %v", fullCommand, ErrAPILocked)
		api.writeError(w, http.StatusLocked, "watch", ErrAPILocked)
		return
	}

	commandId, _ := status.Current.Start(fullCommand)
	go func() {
		b := backup.NewBackuper(cfg)
		err := b.Watch(watchInterval, fullInterval, watchBackupNameTemplate, tablePattern, partitionsToBackup, schemaOnly, rbacOnly, configsOnly, skipCheckPartsColumns, api.clickhouseBackupVersion, commandId, api.GetMetrics(), api.cliCtx)
		defer status.Current.Stop(commandId, err)
		if err != nil {
			log.Error().Msgf("Watch error: %v", err)
			return
		}
	}()
	api.sendJSONEachRow(w, http.StatusCreated, struct {
		Status    string `json:"status"`
		Operation string `json:"operation"`
		Command   string `json:"command"`
	}{
		Status:    "acknowledged",
		Operation: "watch",
		Command:   fullCommand,
	})
}

// httpCleanHandler - clean ./shadow directory
func (api *APIServer) httpCleanHandler(w http.ResponseWriter, _ *http.Request) {
	var err error
	fullCommand := "clean"
	commandId, ctx := status.Current.Start(fullCommand)
	b := backup.NewBackuper(api.config)
	err = b.Clean(ctx)
	defer status.Current.Stop(commandId, err)
	if err != nil {
		log.Error().Msgf("Clean error: %v", err)
		api.writeError(w, http.StatusInternalServerError, "clean", err)
		return
	}
	api.sendJSONEachRow(w, http.StatusOK, struct {
		Status    string `json:"status"`
		Operation string `json:"operation"`
	}{
		Status:    "success",
		Operation: "clean",
	})
}

// httpCleanRemoteBrokenHandler - delete all remote backups with `broken` in description
func (api *APIServer) httpCleanRemoteBrokenHandler(w http.ResponseWriter, _ *http.Request) {
	cfg, err := api.ReloadConfig(w, "clean_remote_broken")
	if err != nil {
		return
	}
	commandId, ctx := status.Current.Start("clean_remote_broken")
	defer status.Current.Stop(commandId, err)

	b := backup.NewBackuper(cfg)
	err = b.CleanRemoteBroken(commandId)
	if err != nil {
		log.Error().Msgf("Clean remote broken error: %v", err)
		api.writeError(w, http.StatusInternalServerError, "clean_remote_broken", err)
		return
	}

	err = api.UpdateBackupMetrics(ctx, false)
	if err != nil {
		log.Error().Msgf("Clean remote broken error: %v", err)
		api.writeError(w, http.StatusInternalServerError, "clean_remote_broken", err)
		return
	}

	api.sendJSONEachRow(w, http.StatusOK, struct {
		Status    string `json:"status"`
		Operation string `json:"operation"`
	}{
		Status:    "success",
		Operation: "clean_remote_broken",
	})
}

// httpUploadHandler - upload a backup to remote storage
func (api *APIServer) httpUploadHandler(w http.ResponseWriter, r *http.Request) {
	if !api.config.API.AllowParallel && status.Current.InProgress() {
		log.Warn().Err(ErrAPILocked).Send()
		api.writeError(w, http.StatusLocked, "upload", ErrAPILocked)
		return
	}
	cfg, err := api.ReloadConfig(w, "upload")
	if err != nil {
		return
	}
	vars := mux.Vars(r)
	query := r.URL.Query()
	diffFrom := ""
	diffFromRemote := ""
	name := utils.CleanBackupNameRE.ReplaceAllString(vars["name"], "")
	tablePattern := ""
	partitionsToBackup := make([]string, 0)
	schemaOnly := false
	resume := false
	fullCommand := "upload"

	if df, exist := query["diff-from"]; exist {
		diffFrom = df[0]
		fullCommand = fmt.Sprintf("%s --diff-from=\"%s\"", fullCommand, diffFrom)
	}
	if df, exist := query["diff-from-remote"]; exist {
		diffFromRemote = df[0]
		fullCommand = fmt.Sprintf("%s --diff-from-remote=\"%s\"", fullCommand, diffFromRemote)
	}
	if tp, exist := query["table"]; exist {
		tablePattern = tp[0]
		fullCommand = fmt.Sprintf("%s --tables=\"%s\"", fullCommand, tablePattern)
	}
	if partitions, exist := query["partitions"]; exist {
		partitionsToBackup = strings.Split(partitions[0], ",")
		fullCommand = fmt.Sprintf("%s --partitions=\"%s\"", fullCommand, partitions)
	}
	if _, exist := query["schema"]; exist {
		schemaOnly = true
		fullCommand += " --schema"
	}
	if _, exist := query["resumable"]; exist {
		resume = true
		fullCommand += " --resumable"
	}

	fullCommand = fmt.Sprint(fullCommand, " ", name)

	callback, err := parseCallback(query)
	if err != nil {
		log.Error().Err(err).Send()
		api.writeError(w, http.StatusBadRequest, "upload", err)
		return
	}

	commandId, ctx := status.Current.Start(fullCommand)
	go func() {
		err, _ := api.metrics.ExecuteWithMetrics("upload", 0, func() error {
			b := backup.NewBackuper(cfg)
			return b.Upload(name, diffFrom, diffFromRemote, tablePattern, partitionsToBackup, schemaOnly, resume, commandId)
		})
		if err != nil {
			log.Error().Msgf("Upload error: %v", err)
			status.Current.Stop(commandId, err)
			api.errorCallback(context.Background(), err, callback)
			return
		}
		if err := api.UpdateBackupMetrics(ctx, false); err != nil {
			log.Error().Msgf("UpdateBackupMetrics return error: %v", err)
			status.Current.Stop(commandId, err)
			api.errorCallback(context.Background(), err, callback)
			return
		}
		status.Current.Stop(commandId, nil)
		api.successCallback(context.Background(), callback)
	}()
	api.sendJSONEachRow(w, http.StatusOK, struct {
		Status     string `json:"status"`
		Operation  string `json:"operation"`
		BackupName string `json:"backup_name"`
		BackupFrom string `json:"backup_from,omitempty"`
		Diff       bool   `json:"diff"`
	}{
		Status:     "acknowledged",
		Operation:  "upload",
		BackupName: name,
		BackupFrom: diffFrom,
		Diff:       diffFrom != "",
	})
}

var databaseMappingRE = regexp.MustCompile(`[\w+]:[\w+]`)

// httpRestoreHandler - restore a backup from local storage
func (api *APIServer) httpRestoreHandler(w http.ResponseWriter, r *http.Request) {
	if !api.config.API.AllowParallel && status.Current.InProgress() {
		log.Warn().Err(ErrAPILocked).Send()
		api.writeError(w, http.StatusLocked, "restore", ErrAPILocked)
		return
	}
	_, err := api.ReloadConfig(w, "restore")
	if err != nil {
		return
	}
	vars := mux.Vars(r)
	tablePattern := ""
	databaseMappingToRestore := make([]string, 0)
	partitionsToBackup := make([]string, 0)
	schemaOnly := false
	dataOnly := false
	dropTable := false
	ignoreDependencies := false
	restoreRBAC := false
	restoreConfigs := false
	fullCommand := "restore"

	query := r.URL.Query()
	if tp, exist := query["table"]; exist {
		tablePattern = tp[0]
		fullCommand = fmt.Sprintf("%s --tables=\"%s\"", fullCommand, tablePattern)
	}
	if databaseMappingQuery, exist := query["restore_database_mapping"]; exist {
		for _, databaseMapping := range databaseMappingQuery {
			mappingItems := strings.Split(databaseMapping, ",")
			for _, m := range mappingItems {
				if strings.Count(m, ":") != 1 || !databaseMappingRE.MatchString(m) {
					api.writeError(w, http.StatusInternalServerError, "restore", fmt.Errorf("invalid values in restore_database_mapping %s", m))
					return

				}
			}
			databaseMappingToRestore = append(databaseMappingToRestore, mappingItems...)
		}

		fullCommand = fmt.Sprintf("%s --restore-database-mapping=\"%s\"", fullCommand, strings.Join(databaseMappingToRestore, ","))
	}
	if partitions, exist := query["partitions"]; exist {
		partitionsToBackup = partitions
		fullCommand = fmt.Sprintf("%s --partitions=\"%s\"", fullCommand, strings.Join(partitions, ","))
	}
	if _, exist := query["schema"]; exist {
		schemaOnly = true
		fullCommand += " --schema"
	}
	if _, exist := query["data"]; exist {
		dataOnly = true
		fullCommand += " --data"
	}
	if _, exist := query["drop"]; exist {
		dropTable = true
		fullCommand += " --drop"
	}
	if _, exist := query["rm"]; exist {
		dropTable = true
		fullCommand += " --rm"
	}
	if _, exists := query["ignore_dependencies"]; exists {
		ignoreDependencies = true
		fullCommand += " --ignore-dependencies"
	}
	if _, exist := query["rbac"]; exist {
		restoreRBAC = true
		fullCommand += " --rbac"
	}
	if _, exist := query["configs"]; exist {
		restoreConfigs = true
		fullCommand += " --configs"
	}

	name := utils.CleanBackupNameRE.ReplaceAllString(vars["name"], "")
	fullCommand += fmt.Sprintf(" %s", name)

	callback, err := parseCallback(query)
	if err != nil {
		log.Error().Err(err).Send()
		api.writeError(w, http.StatusBadRequest, "restore", err)
		return
	}

	commandId, _ := status.Current.Start(fullCommand)
	go func() {
		err, _ := api.metrics.ExecuteWithMetrics("restore", 0, func() error {
			b := backup.NewBackuper(api.config)
			return b.Restore(name, tablePattern, databaseMappingToRestore, partitionsToBackup, schemaOnly, dataOnly, dropTable, ignoreDependencies, restoreRBAC, false, restoreConfigs, false, commandId)
		})
		status.Current.Stop(commandId, err)
		if err != nil {
<<<<<<< HEAD
			log.Error().Msgf("API /backup/restore error: %v", err)
			api.errorCallback(r.Context(), err, callback)
=======
			api.log.Errorf("API /backup/restore error: %v", err)
			api.errorCallback(context.Background(), err, callback)
>>>>>>> 2d6ae283
			return
		}
		api.successCallback(context.Background(), callback)
	}()
	api.sendJSONEachRow(w, http.StatusOK, struct {
		Status     string `json:"status"`
		Operation  string `json:"operation"`
		BackupName string `json:"backup_name"`
	}{
		Status:     "acknowledged",
		Operation:  "restore",
		BackupName: name,
	})
}

// httpDownloadHandler - download a backup from remote to local storage
func (api *APIServer) httpDownloadHandler(w http.ResponseWriter, r *http.Request) {
	if !api.config.API.AllowParallel && status.Current.InProgress() {
		log.Warn().Err(ErrAPILocked).Send()
		api.writeError(w, http.StatusLocked, "download", ErrAPILocked)
		return
	}
	cfg, err := api.ReloadConfig(w, "download")
	if err != nil {
		return
	}
	vars := mux.Vars(r)
	name := strings.ReplaceAll(vars["name"], "/", "")
	name = strings.ReplaceAll(name, "/", "")
	query := r.URL.Query()
	tablePattern := ""
	partitionsToBackup := make([]string, 0)
	schemaOnly := false
	resume := false
	fullCommand := "download"

	if tp, exist := query["table"]; exist {
		tablePattern = tp[0]
		fullCommand = fmt.Sprintf("%s --tables=\"%s\"", fullCommand, tablePattern)
	}
	if partitions, exist := query["partitions"]; exist {
		partitionsToBackup = partitions
		fullCommand = fmt.Sprintf("%s --partitions=\"%s\"", fullCommand, strings.Join(partitions, ","))
	}
	if _, exist := query["schema"]; exist {
		schemaOnly = true
		fullCommand += " --schema"
	}
	if _, exist := query["resumable"]; exist {
		resume = true
		fullCommand += " --resumable"
	}
	fullCommand += fmt.Sprintf(" %s", name)

	callback, err := parseCallback(query)
	if err != nil {
		log.Error().Err(err).Send()
		api.writeError(w, http.StatusBadRequest, "download", err)
		return
	}

	commandId, ctx := status.Current.Start(fullCommand)
	go func() {
		err, _ := api.metrics.ExecuteWithMetrics("download", 0, func() error {
			b := backup.NewBackuper(cfg)
			return b.Download(name, tablePattern, partitionsToBackup, schemaOnly, resume, commandId)
		})
		if err != nil {
			log.Error().Msgf("API /backup/download error: %v", err)
			status.Current.Stop(commandId, err)
			api.errorCallback(context.Background(), err, callback)
			return
		}
		if err := api.UpdateBackupMetrics(ctx, true); err != nil {
			log.Error().Msgf("UpdateBackupMetrics return error: %v", err)
			status.Current.Stop(commandId, err)
			api.errorCallback(context.Background(), err, callback)
			return
		}
		status.Current.Stop(commandId, nil)
		api.successCallback(context.Background(), callback)
	}()
	api.sendJSONEachRow(w, http.StatusOK, struct {
		Status     string `json:"status"`
		Operation  string `json:"operation"`
		BackupName string `json:"backup_name"`
	}{
		Status:     "acknowledged",
		Operation:  "download",
		BackupName: name,
	})
}

// httpDeleteHandler - delete a backup from local or remote storage
func (api *APIServer) httpDeleteHandler(w http.ResponseWriter, r *http.Request) {
	if !api.config.API.AllowParallel && status.Current.InProgress() {
		log.Warn().Err(ErrAPILocked).Send()
		api.writeError(w, http.StatusLocked, "delete", ErrAPILocked)
		return
	}
	cfg, err := api.ReloadConfig(w, "delete")
	if err != nil {
		return
	}
	vars := mux.Vars(r)
	fullCommand := fmt.Sprintf("delete %s %s", vars["where"], vars["name"])
	commandId, ctx := status.Current.Start(fullCommand)
	b := backup.NewBackuper(cfg)
	switch vars["where"] {
	case "local":
		err = b.RemoveBackupLocal(ctx, vars["name"], nil)
	case "remote":
		err = b.RemoveBackupRemote(ctx, vars["name"])
	default:
		err = fmt.Errorf("backup location must be 'local' or 'remote'")
	}
	status.Current.Stop(commandId, err)
	if err != nil {
		log.Error().Msgf("delete backup error: %v", err)
		api.writeError(w, http.StatusInternalServerError, "delete", err)
		return
	}
	go func() {
		if err := api.UpdateBackupMetrics(context.Background(), vars["where"] == "local"); err != nil {
			log.Error().Msgf("UpdateBackupMetrics return error: %v", err)
		}
	}()
	api.sendJSONEachRow(w, http.StatusOK, struct {
		Status     string `json:"status"`
		Operation  string `json:"operation"`
		BackupName string `json:"backup_name"`
		Location   string `json:"location"`
	}{
		Status:     "success",
		Operation:  "delete",
		BackupName: vars["name"],
		Location:   vars["where"],
	})
}

func (api *APIServer) httpBackupStatusHandler(w http.ResponseWriter, _ *http.Request) {
	api.sendJSONEachRow(w, http.StatusOK, status.Current.GetStatus(true, "", 0))
}

func (api *APIServer) UpdateBackupMetrics(ctx context.Context, onlyLocal bool) error {
	// calc lastXXX metrics, fix https://github.com/Altinity/clickhouse-backup/issues/515
	var lastBackupCreateLocal *time.Time
	var lastBackupCreateRemote *time.Time
	var lastBackupUpload *time.Time
	startTime := time.Now()
	lastSizeLocal := uint64(0)
	lastSizeRemote := uint64(0)
	numberBackupsLocal := 0
	numberBackupsRemote := 0
	numberBackupsRemoteBroken := 0

	log.Info().Msgf("Update backup metrics start (onlyLocal=%v)", onlyLocal)
	if !api.config.API.EnableMetrics {
		return nil
	}
	b := backup.NewBackuper(api.config)
	localBackups, _, err := b.GetLocalBackups(ctx, nil)
	if err != nil {
		return err
	}
	if len(localBackups) > 0 {
		numberBackupsLocal = len(localBackups)
		lastBackup := localBackups[numberBackupsLocal-1]
		lastSizeLocal = lastBackup.DataSize + lastBackup.MetadataSize + lastBackup.ConfigSize + lastBackup.RBACSize
		lastBackupCreateLocal = &lastBackup.CreationDate
		api.metrics.LastBackupSizeLocal.Set(float64(lastSizeLocal))
		api.metrics.NumberBackupsLocal.Set(float64(numberBackupsLocal))
	} else {
		api.metrics.LastBackupSizeLocal.Set(0)
		api.metrics.NumberBackupsLocal.Set(0)
	}
	if api.config.General.RemoteStorage == "none" || onlyLocal {
		return nil
	}
	remoteBackups, err := b.GetRemoteBackups(ctx, false)
	if err != nil {
		return err
	}
	if len(remoteBackups) > 0 {
		numberBackupsRemote = len(remoteBackups)
		for _, b := range remoteBackups {
			if b.Broken != "" {
				numberBackupsRemoteBroken++
			}
		}
		lastBackup := remoteBackups[numberBackupsRemote-1]
		lastSizeRemote = lastBackup.DataSize + lastBackup.MetadataSize + lastBackup.ConfigSize + lastBackup.RBACSize
		lastBackupCreateRemote = &lastBackup.CreationDate
		lastBackupUpload = &lastBackup.UploadDate
		api.metrics.LastBackupSizeRemote.Set(float64(lastSizeRemote))
		api.metrics.NumberBackupsRemote.Set(float64(numberBackupsRemote))
		api.metrics.NumberBackupsRemoteBroken.Set(float64(numberBackupsRemoteBroken))
	} else {
		api.metrics.LastBackupSizeRemote.Set(0)
		api.metrics.NumberBackupsRemote.Set(0)
		api.metrics.NumberBackupsRemoteBroken.Set(0)
	}

	if lastBackupCreateLocal != nil {
		api.metrics.LastFinish["create"].Set(float64(lastBackupCreateLocal.Unix()))
	}
	if lastBackupCreateRemote != nil {
		api.metrics.LastFinish["create_remote"].Set(float64(lastBackupCreateRemote.Unix()))
		if lastBackupCreateLocal == nil || lastBackupCreateRemote.Unix() > lastBackupCreateLocal.Unix() {
			api.metrics.LastFinish["create"].Set(float64(lastBackupCreateRemote.Unix()))
		}
	}
	if lastBackupUpload != nil {
		api.metrics.LastFinish["upload"].Set(float64(lastBackupCreateRemote.Unix()))
		if lastBackupCreateRemote == nil || lastBackupUpload.Unix() > lastBackupCreateRemote.Unix() {
			api.metrics.LastFinish["create_remote"].Set(float64(lastBackupUpload.Unix()))
		}
	}
	log.Info().Fields(map[string]interface{}{
		"duration":               utils.HumanizeDuration(time.Since(startTime)),
		"LastBackupCreateLocal":  lastBackupCreateLocal,
		"LastBackupCreateRemote": lastBackupCreateRemote,
		"LastBackupUpload":       lastBackupUpload,
		"LastBackupSizeRemote":   lastSizeRemote,
		"LastBackupSizeLocal":    lastSizeLocal,
		"NumberBackupsLocal":     numberBackupsLocal,
		"NumberBackupsRemote":    numberBackupsRemote,
	}).Msg("Update backup metrics finish")

	return nil
}

func (api *APIServer) registerMetricsHandlers(r *mux.Router, enableMetrics bool, enablePprof bool) {
	r.HandleFunc("/health", func(w http.ResponseWriter, r *http.Request) {
		api.sendJSONEachRow(w, http.StatusOK, struct {
			Status string `json:"status"`
		}{
			Status: "OK",
		})
	})
	if enableMetrics {
		r.Handle("/metrics", promhttp.Handler())
	}
	if enablePprof {
		r.HandleFunc("/debug/pprof/", pprof.Index)
		r.HandleFunc("/debug/pprof/cmdline", pprof.Cmdline)
		r.HandleFunc("/debug/pprof/profile", pprof.Profile)
		r.HandleFunc("/debug/pprof/symbol", pprof.Symbol)
		r.HandleFunc("/debug/pprof/trace", pprof.Trace)
		r.Handle("/debug/pprof/block", pprof.Handler("block"))
		r.Handle("/debug/pprof/goroutine", pprof.Handler("goroutine"))
		r.Handle("/debug/pprof/heap", pprof.Handler("heap"))
		r.Handle("/debug/pprof/threadcreate", pprof.Handler("threadcreate"))
	}
}

func (api *APIServer) CreateIntegrationTables() error {
	log.Info().Msgf("Create integration tables")
	ch := &clickhouse.ClickHouse{
		Config: &api.config.ClickHouse,
	}
	if err := ch.Connect(); err != nil {
		return fmt.Errorf("can't connect to clickhouse: %w", err)
	}
	defer ch.Close()
	port := strings.Split(api.config.API.ListenAddr, ":")[1]
	auth := ""
	if api.config.API.Username != "" || api.config.API.Password != "" {
		params := url.Values{}
		params.Add("user", api.config.API.Username)
		params.Add("pass", api.config.API.Password)
		auth = fmt.Sprintf("?%s", params.Encode())
	}
	schema := "http"
	if api.config.API.Secure {
		schema = "https"
	}
	host := "127.0.0.1"
	if api.config.API.IntegrationTablesHost != "" {
		host = api.config.API.IntegrationTablesHost
	}
	settings := ""
	version, err := ch.GetVersion(context.Background())
	if err != nil {
		return err
	}
	if version >= 21001000 {
		settings = "SETTINGS input_format_skip_unknown_fields=1"
	}
	query := fmt.Sprintf("CREATE TABLE system.backup_actions (command String, start DateTime, finish DateTime, status String, error String) ENGINE=URL('%s://%s:%s/backup/actions%s', JSONEachRow) %s", schema, host, port, auth, settings)
	if err := ch.CreateTable(clickhouse.Table{Database: "system", Name: "backup_actions"}, query, true, false, "", 0); err != nil {
		return err
	}
	query = fmt.Sprintf("CREATE TABLE system.backup_list (name String, created DateTime, size Int64, location String, required String, desc String) ENGINE=URL('%s://%s:%s/backup/list%s', JSONEachRow) %s", schema, host, port, auth, settings)
	if err := ch.CreateTable(clickhouse.Table{Database: "system", Name: "backup_list"}, query, true, false, "", 0); err != nil {
		return err
	}
	return nil
}

func (api *APIServer) ReloadConfig(w http.ResponseWriter, command string) (*config.Config, error) {
	cfg, err := config.LoadConfig(api.configPath)
	if err != nil {
		log.Error().Msgf("config.LoadConfig(%s) return error: %v", api.configPath, err)
		if w != nil {
			api.writeError(w, http.StatusInternalServerError, command, err)
		}
		return nil, err
	}
	api.config = cfg
	api.metrics.NumberBackupsRemoteExpected.Set(float64(cfg.General.BackupsToKeepRemote))
	api.metrics.NumberBackupsLocalExpected.Set(float64(cfg.General.BackupsToKeepLocal))
	return cfg, nil
}

func (api *APIServer) ResumeOperationsAfterRestart() error {
	ch := clickhouse.ClickHouse{
		Config: &api.config.ClickHouse,
	}
	if err := ch.Connect(); err != nil {
		return err
	}
	defer func() {
		if err := ch.GetConn().Close(); err != nil {
			log.Error().Msgf("ResumeOperationsAfterRestart can't close clickhouse connection: %v", err)
		}
	}()
	disks, err := ch.GetDisks(context.Background(), true)
	if err != nil {
		return err
	}
	defaultDiskPath, err := ch.GetDefaultPath(disks)
	if err != nil {
		return err
	}
	backupList, err := os.ReadDir(path.Join(defaultDiskPath, "backup"))
	if err != nil {
		return err
	}
	for _, backupItem := range backupList {
		if backupItem.IsDir() {
			backupName := backupItem.Name()
			stateFiles, err := filepath.Glob(path.Join(defaultDiskPath, "backup", backupName, "*.state"))
			if err != nil {
				return err
			}
			for _, stateFile := range stateFiles {
				command := strings.TrimSuffix(strings.TrimPrefix(stateFile, path.Join(defaultDiskPath, "backup", backupName)+"/"), ".state")
				state := resumable.NewState(defaultDiskPath, backupName, command, nil)
				params := state.GetParams()
				state.Close()
				if !api.config.API.AllowParallel && status.Current.InProgress() {
					return fmt.Errorf("another commands in progress")
				}
				switch command {
				case "download":
				case "upload":
					args := make([]string, 0)
					args = append(args, command)
					if diffFrom, ok := params["diffFrom"]; ok && diffFrom.(string) != "" {
						args = append(args, fmt.Sprintf("--diff-from=\"%s\"", diffFrom))
					}
					if diffFromRemote, ok := params["diffFromRemote"]; ok && diffFromRemote.(string) != "" {
						args = append(args, fmt.Sprintf("--diff-from-remote=\"%s\"", diffFromRemote))
					}

					if tablePattern, ok := params["tablePattern"]; ok && tablePattern.(string) != "" {
						args = append(args, fmt.Sprintf("--tables=\"%s\"", tablePattern))
					}

					if schemaOnly, ok := params["schemaOnly"]; ok && schemaOnly.(bool) {
						args = append(args, "--schema=1")
					}

					if partitions, ok := params["partitions"]; ok && len(partitions.([]interface{})) > 0 {
						partitionsStr := make([]string, len(partitions.([]interface{})))
						for j, v := range partitions.([]interface{}) {
							partitionsStr[j] = v.(string)
						}
						args = append(args, fmt.Sprintf("--partitions=\"%s\"", strings.Join(partitionsStr, ",")))
					}
					args = append(args, "--resumable=1", backupName)
					fullCommand := strings.Join(args, " ")
					log.Info().Str("operation", "ResumeOperationsAfterRestart").Send()
					commandId, _ := status.Current.Start(fullCommand)
					err, _ = api.metrics.ExecuteWithMetrics(command, 0, func() error {
						return api.cliApp.Run(append([]string{"clickhouse-backup", "-c", api.configPath, "--command-id", strconv.FormatInt(int64(commandId), 10)}, args...))
					})
					status.Current.Stop(commandId, err)
					if err != nil {
						return err
					}
					if err = os.Remove(stateFile); err != nil {
						return err
					}
				default:
					return fmt.Errorf("unkown command for state file %s", stateFile)
				}
			}
		}
	}

	return nil
}<|MERGE_RESOLUTION|>--- conflicted
+++ resolved
@@ -178,13 +178,8 @@
 		go func() {
 			err = api.server.ListenAndServeTLS(api.config.API.CertificateFile, api.config.API.PrivateKeyFile)
 			if err != nil {
-<<<<<<< HEAD
-				if err == http.ErrServerClosed {
+				if errors.Is(err, http.ErrServerClosed) {
 					log.Warn().Msgf("ListenAndServeTLS get signal: %s", err.Error())
-=======
-				if errors.Is(err, http.ErrServerClosed) {
-					log.Warnf("ListenAndServeTLS get signal: %s", err.Error())
->>>>>>> 2d6ae283
 				} else {
 					log.Fatal().Stack().Msgf("ListenAndServeTLS error: %s", err.Error())
 				}
@@ -194,13 +189,8 @@
 	} else {
 		go func() {
 			if err = api.server.ListenAndServe(); err != nil {
-<<<<<<< HEAD
-				if err == http.ErrServerClosed {
+				if errors.Is(err, http.ErrServerClosed) {
 					log.Warn().Msgf("ListenAndServe get signal: %s", err.Error())
-=======
-				if errors.Is(err, http.ErrServerClosed) {
-					log.Warnf("ListenAndServe get signal: %s", err.Error())
->>>>>>> 2d6ae283
 				} else {
 					log.Fatal().Stack().Msgf("ListenAndServe error: %s", err.Error())
 				}
@@ -264,7 +254,7 @@
 	if api.config.API.CACertFile != "" {
 		caCert, err := os.ReadFile(api.config.API.CACertFile)
 		if err != nil {
-			api.log.Fatalf("api initialization error %s: %v", api.config.API.CAKeyFile, err)
+			log.Fatal().Stack().Msgf("api initialization error %s: %v", api.config.API.CAKeyFile, err)
 		}
 		caCertPool := x509.NewCertPool()
 		caCertPool.AppendCertsFromPEM(caCert)
@@ -1229,13 +1219,8 @@
 		})
 		status.Current.Stop(commandId, err)
 		if err != nil {
-<<<<<<< HEAD
 			log.Error().Msgf("API /backup/restore error: %v", err)
-			api.errorCallback(r.Context(), err, callback)
-=======
-			api.log.Errorf("API /backup/restore error: %v", err)
 			api.errorCallback(context.Background(), err, callback)
->>>>>>> 2d6ae283
 			return
 		}
 		api.successCallback(context.Background(), callback)
