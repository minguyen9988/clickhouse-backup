--- conflicted
+++ resolved
@@ -10,19 +10,11 @@
 	"path"
 	"strings"
 
-<<<<<<< HEAD
-	"github.com/Altinity/clickhouse-backup/pkg/clickhouse"
-	"github.com/Altinity/clickhouse-backup/pkg/config"
-	"github.com/Altinity/clickhouse-backup/pkg/resumable"
-	"github.com/Altinity/clickhouse-backup/pkg/storage"
-=======
 	"github.com/Altinity/clickhouse-backup/v2/pkg/clickhouse"
 	"github.com/Altinity/clickhouse-backup/v2/pkg/config"
 	"github.com/Altinity/clickhouse-backup/v2/pkg/resumable"
 	"github.com/Altinity/clickhouse-backup/v2/pkg/storage"
-
-	apexLog "github.com/apex/log"
->>>>>>> 0a3a9f2a
+	"github.com/rs/zerolog/log"
 )
 
 const DirectoryFormat = "directory"
@@ -190,13 +182,13 @@
 	if (b.cfg.General.RemoteStorage == "s3" || b.cfg.General.RemoteStorage == "gcs") && version >= 23007000 {
 		settings = append(settings, "allow_s3_native_copy=1")
 		if err := b.ch.Query("SET s3_request_timeout_ms=600000"); err != nil {
-			b.log.Fatalf("SET s3_request_timeout_ms=600000 error: %v", err)
+			log.Fatal().Msgf("SET s3_request_timeout_ms=600000 error: %v", err)
 		}
 
 	}
 	if (b.cfg.General.RemoteStorage == "s3" || b.cfg.General.RemoteStorage == "gcs") && version >= 23011000 {
 		if err := b.ch.Query("SET s3_use_adaptive_timeouts=0"); err != nil {
-			b.log.Fatalf("SET s3_use_adaptive_timeouts=0 error: %v", err)
+			log.Fatal().Msgf("SET s3_use_adaptive_timeouts=0 error: %v", err)
 		}
 	}
 	if b.cfg.General.RemoteStorage == "azblob" && version >= 24005000 {
