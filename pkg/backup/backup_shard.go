package backup

import (
	"context"
	"errors"
	"fmt"
	"github.com/rs/zerolog/log"
	"hash/fnv"
)

var (
	// errUnknownBackupShard is returned when sharding assignment is requested for a table for which
	// active replication state is not known.
	errUnknownBackupShard = errors.New("unknown backup shard")

	// errNoActiveReplicas is returned when a table is has no current active replicas
	errNoActiveReplicas = errors.New("no active replicas")

	shardFuncRegistry = map[string]shardFunc{
		"table":         fnvHashModTableShardFunc,
		"database":      fnvHashModDatabaseShardFunc,
		"first-replica": firstReplicaShardFunc,
		"none":          noneShardFunc,
		"":              noneShardFunc,
	}
)

// shardDetermination is an object holding information on whether or not a table is within the
// backup shard
type shardDetermination map[string]bool

// inShard returns whether or not a given table is within a backup shard
func (d shardDetermination) inShard(database, table string) (bool, error) {
	fullName := fmt.Sprintf("`%s`.`%s`", database, table)
	presentInShard, ok := d[fullName]
	if !ok {
		return false, fmt.Errorf("error determining backup shard state for %q: %w", fullName,
			errUnknownBackupShard)
	}
	return presentInShard, nil
}

// backupSharder is an interface which can obtain a shard determination at a given point in time
type backupSharder interface {
	determineShards(ctx context.Context) (shardDetermination, error)
}

// tableReplicaMetadata is data derived from `system.replicas`
type tableReplicaMetadata struct {
	Database    string `ch:"database" json:"database"`
	Table       string `ch:"table" json:"table"`
	ReplicaName string `ch:"replica_name" json:"replica_name"`
	// TODO: Change type to use replica_is_active directly after upgrade to clickhouse-go v2
	ActiveReplicas []string `ch:"active_replicas" json:"replica_is_active"`
}

// fullName returns the table name in the form of `database.table`
func (md *tableReplicaMetadata) fullName() string {
	return fmt.Sprintf("`%s`.`%s`", md.Database, md.Table)
}

// querier is an interface that can query Clickhouse
type querier interface {
	SelectContext(context.Context, interface{}, string, ...interface{}) error
}

// shardFunc is a function that is determines whether or not a given database/table should have its
// data backed up by the replica calling this function
type shardFunc func(md *tableReplicaMetadata) (bool, error)

func shardFuncByName(name string) (shardFunc, error) {
	chosen, ok := shardFuncRegistry[name]
	if !ok {
		validOptions := make([]string, len(shardFuncRegistry))
		for k := range shardFuncRegistry {
			if k == "" {
				continue
			}
			validOptions = append(validOptions, k)
		}
		return nil, fmt.Errorf("unknown backup sharding option %q, valid options: %v", name,
			validOptions)
	}
	return chosen, nil
}

// fnvShardReplicaFromString returns a replica assignment from a slice of active replicas by taking
// an arbitrary string, performing a FNV hash on it (mod NumActiveReplicas), and using the resulting
// number as an index of the sorted slice of active replicas. It is assumed that the active replicas
// slice is provided pre-sorted.
func fnvShardReplicaFromString(str string, activeReplicas []string) (string, error) {
	if len(activeReplicas) == 0 {
		return "", fmt.Errorf("could not determine in-shard state for %s: %w", str,
			errNoActiveReplicas)
	}

	h := fnv.New32a()
	if _, err := h.Write([]byte(str)); err != nil {
<<<<<<< HEAD
		log.Fatal().Stack().Msgf("can't write %s", str)
=======
		return "", fmt.Errorf("can't write %s to fnv.New32a", str)
>>>>>>> 0a3a9f2a
	}
	i := h.Sum32() % uint32(len(activeReplicas))
	return activeReplicas[i], nil
}

// fnvHashModTableShardFunc determines whether a replica should handle backing up data based on the
// table name in the form of `database.table`. It is assumed that the active replicas slice is
// provided pre-sorted.
func fnvHashModTableShardFunc(md *tableReplicaMetadata) (bool, error) {
	assignedReplica, err := fnvShardReplicaFromString(md.fullName(), md.ActiveReplicas)
	if err != nil {
		return false, err
	}
	return assignedReplica == md.ReplicaName, nil
}

// fnvHashModDatabaseShardFunc determines whether a replica should handle backing up data based on
// database name. It is assumed that the active replicas slice is provided pre-sorted.
func fnvHashModDatabaseShardFunc(md *tableReplicaMetadata) (bool, error) {
	assignedReplica, err := fnvShardReplicaFromString(md.Database, md.ActiveReplicas)
	if err != nil {
		return false, err
	}
	return assignedReplica == md.ReplicaName, nil
}

// firstReplicaShardFunc determines whether a replica should handle backing up data based on whether
// or not it is the lexicographically first active replica. It is assumed that the active replicas
// slice is provided pre-sorted.
func firstReplicaShardFunc(md *tableReplicaMetadata) (bool, error) {
	if len(md.ActiveReplicas) == 0 {
		return false, fmt.Errorf("could not determine in-shard state for %s: %w", md.fullName(),
			errNoActiveReplicas)
	}
	return md.ReplicaName == md.ActiveReplicas[0], nil
}

// noneShardFunc always returns true
func noneShardFunc(md *tableReplicaMetadata) (bool, error) {
	return true, nil
}

// doesShard returns whether a ShardedOperationMode configuration performs sharding or not
func doesShard(mode string) bool {
	_, ok := shardFuncRegistry[mode]
	if !ok {
		return false
	}
	return mode != "" && mode != "none"
}

// replicaDeterminer is a concrete struct that will query clickhouse to obtain a shard determination
// by examining replica information
type replicaDeterminer struct {
	q  querier
	sf shardFunc
}

// newReplicaDeterminer returns a new shardDeterminer
func newReplicaDeterminer(q querier, sf shardFunc) *replicaDeterminer {
	sd := &replicaDeterminer{
		q:  q,
		sf: sf,
	}
	return sd
}

// getReplicaState obtains the local replication state through a query to `system.replicas`
func (rd *replicaDeterminer) getReplicaState(ctx context.Context) ([]tableReplicaMetadata, error) {
	md := []tableReplicaMetadata{}
	// TODO: Change query to pull replica_is_active after upgrading to clickhouse-go v2
	query := "SELECT t.database, t.name AS table, r.replica_name, arraySort(mapKeys(mapFilter((replica, active) -> (active == 1), r.replica_is_active))) AS active_replicas FROM system.tables t LEFT JOIN system.replicas r ON t.database = r.database AND t.name = r.table"
	if err := rd.q.SelectContext(ctx, &md, query); err != nil {
		return nil, fmt.Errorf("could not determine replication state: %w", err)
	}

	// Handle views and memory tables by putting in stand-in replication metadata
	for i, entry := range md {
		if entry.ReplicaName == "" && len(entry.ActiveReplicas) == 0 {
			md[i].ReplicaName = "no-replicas"
			md[i].ActiveReplicas = []string{"no-replicas"}
		}
	}
	return md, nil
}

func (rd *replicaDeterminer) determineShards(ctx context.Context) (shardDetermination, error) {
	md, err := rd.getReplicaState(ctx)
	if err != nil {
		return nil, err
	}
	sd := shardDetermination{}
	for _, entry := range md {
		assigned, err := rd.sf(&entry)
		if err != nil {
			return nil, err
		}
		sd[entry.fullName()] = assigned
	}
	return sd, nil
}<|MERGE_RESOLUTION|>--- conflicted
+++ resolved
@@ -96,11 +96,7 @@
 
 	h := fnv.New32a()
 	if _, err := h.Write([]byte(str)); err != nil {
-<<<<<<< HEAD
-		log.Fatal().Stack().Msgf("can't write %s", str)
-=======
-		return "", fmt.Errorf("can't write %s to fnv.New32a", str)
->>>>>>> 0a3a9f2a
+		log.Fatal().Stack().Msgf("can't write %s to fnv.New32a", str)
 	}
 	i := h.Sum32() % uint32(len(activeReplicas))
 	return activeReplicas[i], nil
