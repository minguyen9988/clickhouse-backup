--- conflicted
+++ resolved
@@ -12,10 +12,4 @@
 		return backups[keep:]
 	}
 	return []BackupLocal{}
-<<<<<<< HEAD
-}
-
-var CleanBackupNameRE = regexp.MustCompile(`[\t\r\n ]+|\.{2,}|[\\/]+`)
-=======
-}
->>>>>>> a251fca6
+}