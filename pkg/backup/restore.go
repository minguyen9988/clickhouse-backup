--- conflicted
+++ resolved
@@ -319,7 +319,8 @@
 	return nil
 }
 
-<<<<<<< HEAD
+var UUIDWithReplicatedMergeTreeRE = regexp.MustCompile(`^(.+)(UUID)(\s+)'([^']+)'(.+)({uuid})(.*)`)
+
 func restoreSchemaEmbedded(cfg *config.Config, ch *clickhouse.ClickHouse, backupName string, tablesForRestore ListOfTables) error {
 	return restoreEmbedded(cfg, ch, backupName, true, tablesForRestore, nil)
 }
@@ -368,11 +369,6 @@
 }
 
 func restoreSchemaRegular(cfg *config.Config, ch *clickhouse.ClickHouse, tablesForRestore ListOfTables, version int, log *apexLog.Entry) error {
-=======
-var UUIDWithReplicatedMergeTreeRE = regexp.MustCompile(`^(.+)(UUID)(\s+)'([^']+)'(.+)({uuid})(.*)`)
-
-func createTables(cfg *config.Config, ch *clickhouse.ClickHouse, tablesForRestore ListOfTables, version int, log *apexLog.Entry) error {
->>>>>>> 18f02e66
 	totalRetries := len(tablesForRestore)
 	restoreRetries := 0
 	isDatabaseCreated := common.EmptyMap{}
@@ -395,11 +391,9 @@
 			schema.Query = strings.Replace(
 				schema.Query, "CREATE WINDOW VIEW", "ATTACH WINDOW VIEW", 1,
 			)
-<<<<<<< HEAD
 			schema.Query = strings.Replace(
 				schema.Query, "CREATE LIVE VIEW", "ATTACH LIVE VIEW", 1,
 			)
-=======
 			// https://github.com/AlexAkulov/clickhouse-backup/issues/466
 			if cfg.General.RestoreSchemaOnCluster == "" && strings.Contains(schema.Query, "{uuid}") && strings.Contains(schema.Query, "Replicated") {
 				if !strings.Contains(schema.Query, "UUID") {
@@ -408,7 +402,6 @@
 					schema.Query = UUIDWithReplicatedMergeTreeRE.ReplaceAllString(schema.Query, "$1$2$3'$4'$5$4$7")
 				}
 			}
->>>>>>> 18f02e66
 			restoreErr = ch.CreateTable(clickhouse.Table{
 				Database: schema.Database,
 				Name:     schema.Table,
