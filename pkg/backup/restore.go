package backup

import (
	"bufio"
	"context"
	"crypto/aes"
	"crypto/cipher"
	"crypto/subtle"
	"encoding/binary"
	"encoding/hex"
	"encoding/json"
	"fmt"
	"io"
	"io/fs"
	"math/rand"
	"net/url"
	"os"
	"os/exec"
	"path"
	"path/filepath"
	"regexp"
	"strings"
	"sync/atomic"
	"time"

	"github.com/Altinity/clickhouse-backup/v2/pkg/pidlock"
	"github.com/Altinity/clickhouse-backup/v2/pkg/resumable"
	"github.com/eapache/go-resiliency/retrier"
	"github.com/pkg/errors"
	"github.com/rs/zerolog"
	"github.com/rs/zerolog/log"

	"github.com/mattn/go-shellwords"
	recursiveCopy "github.com/otiai10/copy"
	"github.com/yargevad/filepathx"
	"golang.org/x/sync/errgroup"
	"golang.org/x/text/cases"
	"golang.org/x/text/language"

	"github.com/Altinity/clickhouse-backup/v2/pkg/clickhouse"
	"github.com/Altinity/clickhouse-backup/v2/pkg/common"
	"github.com/Altinity/clickhouse-backup/v2/pkg/config"
	"github.com/Altinity/clickhouse-backup/v2/pkg/filesystemhelper"
	"github.com/Altinity/clickhouse-backup/v2/pkg/keeper"
	"github.com/Altinity/clickhouse-backup/v2/pkg/metadata"
	"github.com/Altinity/clickhouse-backup/v2/pkg/status"
	"github.com/Altinity/clickhouse-backup/v2/pkg/storage"
	"github.com/Altinity/clickhouse-backup/v2/pkg/storage/object_disk"
	"github.com/Altinity/clickhouse-backup/v2/pkg/utils"
)

// PartInfo holds information about a data part for comparison
type PartInfo struct {
	Name string
	Disk string
}

// PartComparison holds the result of comparing backup parts vs current database parts
type PartComparison struct {
	PartsToRemove   []PartInfo
	PartsToDownload []PartInfo
	PartsToKeep     []PartInfo
}

// RestoreInPlace - restore tables in-place by comparing backup parts with current database parts
func (b *Backuper) RestoreInPlace(backupName, tablePattern string, commandId int) error {
	if pidCheckErr := pidlock.CheckAndCreatePidFile(backupName, "restore-in-place"); pidCheckErr != nil {
		return pidCheckErr
	}
	defer pidlock.RemovePidFile(backupName)

	ctx, cancel, err := status.Current.GetContextWithCancel(commandId)
	if err != nil {
		return err
	}
	ctx, cancel = context.WithCancel(ctx)
	defer cancel()

	startRestore := time.Now()
	backupName = utils.CleanBackupNameRE.ReplaceAllString(backupName, "")

	if err := b.ch.Connect(); err != nil {
		return fmt.Errorf("can't connect to clickhouse: %v", err)
	}
	defer b.ch.Close()

	if backupName == "" {
		localBackups := b.CollectLocalBackups(ctx, "all")
		_ = b.PrintBackup(localBackups, "all", "text")
		return fmt.Errorf("select backup for restore")
	}

	disks, err := b.ch.GetDisks(ctx, true)
	if err != nil {
		return err
	}
	b.DefaultDataPath, err = b.ch.GetDefaultPath(disks)
	if err != nil {
		log.Warn().Msgf("%v", err)
		return ErrUnknownClickhouseDataPath
	}

	// Load backup metadata
	backupMetafileLocalPaths := []string{path.Join(b.DefaultDataPath, "backup", backupName, "metadata.json")}
	var backupMetadataBody []byte
	b.EmbeddedBackupDataPath, err = b.ch.GetEmbeddedBackupPath(disks)
	if err == nil && b.EmbeddedBackupDataPath != "" {
		backupMetafileLocalPaths = append(backupMetafileLocalPaths, path.Join(b.EmbeddedBackupDataPath, backupName, "metadata.json"))
	}

	for _, metadataPath := range backupMetafileLocalPaths {
		backupMetadataBody, err = os.ReadFile(metadataPath)
		if err == nil {
			break
		}
	}
	if err != nil {
		return err
	}

	backupMetadata := metadata.BackupMetadata{}
	if err := json.Unmarshal(backupMetadataBody, &backupMetadata); err != nil {
		return err
	}

	if tablePattern == "" {
		tablePattern = "*"
	}

	metadataPath := path.Join(b.DefaultDataPath, "backup", backupName, "metadata")
	b.isEmbedded = strings.Contains(backupMetadata.Tags, "embedded")
	if b.isEmbedded && b.cfg.ClickHouse.EmbeddedBackupDisk != "" {
		metadataPath = path.Join(b.EmbeddedBackupDataPath, backupName, "metadata")
	}

	tablesForRestore, _, err := b.getTablesForRestoreLocal(ctx, backupName, metadataPath, tablePattern, false, nil)
	if err != nil {
		return err
	}

	if len(tablesForRestore) == 0 {
		if !b.cfg.General.AllowEmptyBackups {
			return fmt.Errorf("no tables found for restore by pattern %s in %s", tablePattern, backupName)
		}
		log.Warn().Msgf("no tables found for restore by pattern %s in %s", tablePattern, backupName)
		return nil
	}

	// Get current tables in database
	currentTables, err := b.ch.GetTables(ctx, tablePattern)
	if err != nil {
		return err
	}

	// Process each table in parallel
	restoreWorkingGroup, restoreCtx := errgroup.WithContext(ctx)
	restoreWorkingGroup.SetLimit(max(b.cfg.ClickHouse.MaxConnections, 1))

	for i := range tablesForRestore {
		table := *tablesForRestore[i]
		idx := i
		restoreWorkingGroup.Go(func() error {
			return b.processTableInPlace(restoreCtx, table, currentTables, backupMetadata, idx+1, len(tablesForRestore))
		})
	}

	if err := restoreWorkingGroup.Wait(); err != nil {
		return fmt.Errorf("in-place restore failed: %v", err)
	}

	log.Info().Fields(map[string]interface{}{
		"operation": "restore_in_place",
		"duration":  utils.HumanizeDuration(time.Since(startRestore)),
	}).Msg("done")
	return nil
}

// RestoreInPlaceFromRemote - restore tables in-place from remote backup by comparing parts and downloading only what's needed
func (b *Backuper) RestoreInPlaceFromRemote(backupName, tablePattern string, commandId int, dropIfSchemaChanged bool) error {
	if pidCheckErr := pidlock.CheckAndCreatePidFile(backupName, "restore-in-place-remote"); pidCheckErr != nil {
		return pidCheckErr
	}
	defer pidlock.RemovePidFile(backupName)

	ctx, cancel, err := status.Current.GetContextWithCancel(commandId)
	if err != nil {
		return err
	}
	ctx, cancel = context.WithCancel(ctx)
	defer cancel()

	startRestore := time.Now()
	backupName = utils.CleanBackupNameRE.ReplaceAllString(backupName, "")

	if err := b.ch.Connect(); err != nil {
		return fmt.Errorf("can't connect to clickhouse: %v", err)
	}
	defer b.ch.Close()

	if backupName == "" {
		return fmt.Errorf("backup name is required")
	}

	// Initialize remote storage connection
	if err = b.CalculateMaxSize(ctx); err != nil {
		return err
	}
	b.dst, err = storage.NewBackupDestination(ctx, b.cfg, b.ch, backupName)
	if err != nil {
		return err
	}
	if err = b.dst.Connect(ctx); err != nil {
		return fmt.Errorf("can't connect to %s: %v", b.dst.Kind(), err)
	}
	defer func() {
		if err := b.dst.Close(ctx); err != nil {
			log.Warn().Msgf("can't close BackupDestination error: %v", err)
		}
	}()

	// Read backup metadata from remote storage
	backupList, err := b.dst.BackupList(ctx, true, backupName)
	if err != nil {
		return fmt.Errorf("failed to get backup list: %v", err)
	}

	var backupMetadata *metadata.BackupMetadata
	for _, backup := range backupList {
		if backup.BackupName == backupName {
			backupMetadata = &backup.BackupMetadata
			break
		}
	}
	if backupMetadata == nil {
		return fmt.Errorf("backup %s not found in remote storage", backupName)
	}

	if tablePattern == "" {
		tablePattern = "*"
	}

	// Get tables from remote backup metadata
	tablesForRestore, err := getTableListByPatternRemote(ctx, b, backupMetadata, tablePattern, false)
	if err != nil {
		return err
	}

	if len(tablesForRestore) == 0 {
		if !b.cfg.General.AllowEmptyBackups {
			return fmt.Errorf("no tables found for restore by pattern %s in %s", tablePattern, backupName)
		}
		log.Warn().Msgf("no tables found for restore by pattern %s in %s", tablePattern, backupName)
		return nil
	}

	// Get current tables in database
	currentTables, err := b.ch.GetTables(ctx, tablePattern)
	if err != nil {
		return err
	}

	// Process each table in parallel
	restoreWorkingGroup, restoreCtx := errgroup.WithContext(ctx)
	restoreWorkingGroup.SetLimit(max(b.cfg.ClickHouse.MaxConnections, 1))

	for i := range tablesForRestore {
		table := *tablesForRestore[i]
		idx := i
		restoreWorkingGroup.Go(func() error {
			return b.processTableInPlaceFromRemote(restoreCtx, table, currentTables, *backupMetadata, idx+1, len(tablesForRestore), dropIfSchemaChanged)
		})
	}

	if err := restoreWorkingGroup.Wait(); err != nil {
		return fmt.Errorf("in-place restore from remote failed: %v", err)
	}

	log.Info().Fields(map[string]interface{}{
		"operation": "restore_in_place_remote",
		"duration":  utils.HumanizeDuration(time.Since(startRestore)),
	}).Msg("done")
	return nil
}

// processTableInPlaceFromRemote processes a single table for remote metadata-driven in-place restore
func (b *Backuper) processTableInPlaceFromRemote(ctx context.Context, backupTable metadata.TableMetadata, currentTables []clickhouse.Table, backupMetadata metadata.BackupMetadata, idx, total int, dropIfSchemaChanged bool) error {
	logger := log.With().Str("table", fmt.Sprintf("%s.%s", backupTable.Database, backupTable.Table)).Logger()
	logger.Info().Msgf("processing table %d/%d for remote metadata-driven in-place restore", idx, total)

	// Check if table exists in current database
	currentTable := b.findCurrentTable(currentTables, backupTable.Database, backupTable.Table)

	// Schema comparison logic when --drop-if-schema-changed flag is provided and table exists
	if currentTable != nil && dropIfSchemaChanged {
		schemaChanged, err := b.checkSchemaChanges(ctx, backupTable, *currentTable)
		if err != nil {
			return fmt.Errorf("failed to check schema changes for %s.%s: %w", backupTable.Database, backupTable.Table, err)
		}

		if schemaChanged {
			logger.Info().Fields(map[string]interface{}{
				"operation":      "schema_change_detected",
				"database":       backupTable.Database,
				"table":          backupTable.Table,
				"action":         "drop_and_recreate",
				"reason":         "schema_mismatch",
				"drop_triggered": true,
			}).Msg("schema changed for table, dropping and recreating from backup")

			// Drop the existing table
			if err := b.ch.DropOrDetachTable(clickhouse.Table{
				Database: currentTable.Database,
				Name:     currentTable.Name,
			}, currentTable.CreateTableQuery, b.cfg.General.RestoreSchemaOnCluster, false, 0, b.DefaultDataPath, false, ""); err != nil {
				return fmt.Errorf("failed to drop table %s.%s: %w", backupTable.Database, backupTable.Table, err)
			}
			logger.Info().Fields(map[string]interface{}{
				"operation":     "table_dropped",
				"database":      backupTable.Database,
				"table":         backupTable.Table,
				"reason":        "schema_change",
				"table_dropped": true,
			}).Msg("table dropped successfully due to schema changes")

			// Recreate table from backup
			if err := b.createTableFromBackup(ctx, backupTable); err != nil {
				return fmt.Errorf("failed to recreate table %s.%s from backup: %w", backupTable.Database, backupTable.Table, err)
			}
			logger.Info().Fields(map[string]interface{}{
				"operation":       "table_recreated",
				"database":        backupTable.Database,
				"table":           backupTable.Table,
				"table_recreated": true,
			}).Msg("table recreated from backup schema")

			// Download all parts for the recreated table
			var partsToDownload []PartInfo
			for diskName, parts := range backupTable.Parts {
				for _, part := range parts {
					partsToDownload = append(partsToDownload, PartInfo{
						Name: part.Name,
						Disk: diskName,
					})
				}
			}
			if len(partsToDownload) > 0 {
				logger.Info().Fields(map[string]interface{}{
					"operation":   "download_all_parts",
					"database":    backupTable.Database,
					"table":       backupTable.Table,
					"parts_count": len(partsToDownload),
					"reason":      "table_recreated",
				}).Msgf("downloading all %d parts for recreated table", len(partsToDownload))

				// Download table metadata first
				tableMetadata, err := b.downloadTableMetadataIfNotExists(ctx, backupMetadata.BackupName, metadata.TableTitle{Database: backupTable.Database, Table: backupTable.Table})
				if err != nil {
					return fmt.Errorf("failed to download table metadata: %v", err)
				}
				// Get current table info after recreation
				updatedTables, err := b.ch.GetTables(ctx, fmt.Sprintf("%s.%s", backupTable.Database, backupTable.Table))
				if err != nil {
					return fmt.Errorf("failed to get updated table info: %v", err)
				}
				if len(updatedTables) == 0 {
					return fmt.Errorf("table not found after recreation")
				}
				return b.downloadAndAttachPartsToDatabase(ctx, backupMetadata.BackupName, backupTable.Database, backupTable.Table, partsToDownload, *tableMetadata, backupMetadata, updatedTables[0])
			}
			return nil
		}
	}

	if currentTable == nil {
		// Table doesn't exist in DB but exists in backup -> CREATE TABLE first, then download data
		logger.Info().Msg("table not found in database, creating table schema from remote backup")
		if err := b.createTableFromBackup(ctx, backupTable); err != nil {
			return err
		}
		// After creating table, we need to download all parts (no comparison needed)
		// Convert all backup parts to PartsToDownload format
		var partsToDownload []PartInfo
		for diskName, parts := range backupTable.Parts {
			for _, part := range parts {
				partsToDownload = append(partsToDownload, PartInfo{
					Name: part.Name,
					Disk: diskName,
				})
			}
		}
		if len(partsToDownload) > 0 {
			logger.Info().Fields(map[string]interface{}{
				"operation":   "download_all_parts",
				"database":    backupTable.Database,
				"table":       backupTable.Table,
				"parts_count": len(partsToDownload),
				"reason":      "newly_created_table",
			}).Msgf("downloading all %d parts for newly created table", len(partsToDownload))

			// Download table metadata first
			tableMetadata, err := b.downloadTableMetadataIfNotExists(ctx, backupMetadata.BackupName, metadata.TableTitle{Database: backupTable.Database, Table: backupTable.Table})
			if err != nil {
				return fmt.Errorf("failed to download table metadata: %v", err)
			}
			// Get current table info after creation
			updatedTables, err := b.ch.GetTables(ctx, fmt.Sprintf("%s.%s", backupTable.Database, backupTable.Table))
			if err != nil {
				return fmt.Errorf("failed to get updated table info: %v", err)
			}
			if len(updatedTables) == 0 {
				return fmt.Errorf("table not found after creation")
			}
			return b.downloadAndAttachPartsToDatabase(ctx, backupMetadata.BackupName, backupTable.Database, backupTable.Table, partsToDownload, *tableMetadata, backupMetadata, updatedTables[0])
		}
		return nil
	}

	// Use metadata-driven approach: Compare backup parts vs actual current parts
	actualCurrentParts, err := b.getCurrentPartsFromDatabase(ctx, backupTable.Database, backupTable.Table)
	if err != nil {
		return fmt.Errorf("failed to get actual current parts for table %s.%s: %v", backupTable.Database, backupTable.Table, err)
	}

	// Perform metadata-driven comparison using stored current parts from backup creation
	comparison := b.comparePartsMetadataDriven(backupTable.Parts, backupTable.Parts, actualCurrentParts)

	// Log detailed part comparison results
	logger.Info().Fields(map[string]interface{}{
		"operation":         "part_comparison_completed",
		"database":          backupTable.Database,
		"table":             backupTable.Table,
		"parts_to_remove":   len(comparison.PartsToRemove),
		"parts_to_download": len(comparison.PartsToDownload),
		"parts_to_keep":     len(comparison.PartsToKeep),
		"table_dropped":     false,
	}).Msg("remote metadata-driven part comparison completed")

	// Log specific parts that will be removed
	if len(comparison.PartsToRemove) > 0 {
		for _, part := range comparison.PartsToRemove {
			logger.Info().Fields(map[string]interface{}{
				"operation": "part_scheduled_for_removal",
				"database":  backupTable.Database,
				"table":     backupTable.Table,
				"part_name": part.Name,
				"disk":      part.Disk,
			}).Msgf("part %s on disk %s will be removed", part.Name, part.Disk)
		}
	}

	// Log specific parts that will be downloaded
	if len(comparison.PartsToDownload) > 0 {
		for _, part := range comparison.PartsToDownload {
			logger.Info().Fields(map[string]interface{}{
				"operation": "part_scheduled_for_download",
				"database":  backupTable.Database,
				"table":     backupTable.Table,
				"part_name": part.Name,
				"disk":      part.Disk,
			}).Msgf("part %s on disk %s will be downloaded", part.Name, part.Disk)
		}
	}

	// CRITICAL: Remove parts first to avoid disk space issues
	if len(comparison.PartsToRemove) > 0 {
		logger.Info().Fields(map[string]interface{}{
			"operation":   "removing_unwanted_parts",
			"database":    backupTable.Database,
			"table":       backupTable.Table,
			"parts_count": len(comparison.PartsToRemove),
			"reason":      "free_disk_space",
		}).Msgf("removing %d unwanted parts first to free disk space", len(comparison.PartsToRemove))

		if err := b.removePartsFromDatabase(ctx, backupTable.Database, backupTable.Table, comparison.PartsToRemove); err != nil {
			return fmt.Errorf("failed to remove unwanted parts: %v", err)
		}

		logger.Info().Fields(map[string]interface{}{
			"operation":           "parts_removed_successfully",
			"database":            backupTable.Database,
			"table":               backupTable.Table,
			"removed_parts_count": len(comparison.PartsToRemove),
			"table_dropped":       false,
		}).Msgf("successfully removed %d unwanted parts", len(comparison.PartsToRemove))
	}

	// Then download and attach missing parts from remote
	if len(comparison.PartsToDownload) > 0 {
		logger.Info().Fields(map[string]interface{}{
			"operation":   "downloading_missing_parts",
			"database":    backupTable.Database,
			"table":       backupTable.Table,
			"parts_count": len(comparison.PartsToDownload),
			"source":      "remote_backup",
		}).Msgf("downloading and attaching %d missing parts from remote backup", len(comparison.PartsToDownload))

		// Download table metadata if needed
		tableMetadata, err := b.downloadTableMetadataIfNotExists(ctx, backupMetadata.BackupName, metadata.TableTitle{Database: backupTable.Database, Table: backupTable.Table})
		if err != nil {
			return fmt.Errorf("failed to download table metadata: %v", err)
		}
		if err := b.downloadAndAttachPartsToDatabase(ctx, backupMetadata.BackupName, backupTable.Database, backupTable.Table, comparison.PartsToDownload, *tableMetadata, backupMetadata, *currentTable); err != nil {
			return fmt.Errorf("failed to download and attach missing parts: %v", err)
		}

		logger.Info().Fields(map[string]interface{}{
			"operation":              "parts_downloaded_successfully",
			"database":               backupTable.Database,
			"table":                  backupTable.Table,
			"downloaded_parts_count": len(comparison.PartsToDownload),
			"table_dropped":          false,
		}).Msgf("successfully downloaded and attached %d missing parts", len(comparison.PartsToDownload))
	}

	// Parts to keep require no action
	if len(comparison.PartsToKeep) > 0 {
		logger.Info().Fields(map[string]interface{}{
			"operation":        "keeping_common_parts",
			"database":         backupTable.Database,
			"table":            backupTable.Table,
			"kept_parts_count": len(comparison.PartsToKeep),
		}).Msgf("keeping %d common parts unchanged", len(comparison.PartsToKeep))
	}

	logger.Info().Fields(map[string]interface{}{
		"operation":     "restore_completed",
		"database":      backupTable.Database,
		"table":         backupTable.Table,
		"table_dropped": false,
		"restore_type":  "in_place_remote",
	}).Msg("remote metadata-driven in-place restore completed for table")
	return nil
}

// processTableInPlace processes a single table for metadata-driven in-place restore
func (b *Backuper) processTableInPlace(ctx context.Context, backupTable metadata.TableMetadata, currentTables []clickhouse.Table, backupMetadata metadata.BackupMetadata, idx, total int) error {
	logger := log.With().Str("table", fmt.Sprintf("%s.%s", backupTable.Database, backupTable.Table)).Logger()
	logger.Info().Msgf("processing table %d/%d for metadata-driven in-place restore", idx, total)

	// Check if table exists in current database
	currentTable := b.findCurrentTable(currentTables, backupTable.Database, backupTable.Table)

	if currentTable == nil {
		// Table doesn't exist in DB but exists in backup -> CREATE TABLE
		logger.Info().Msg("table not found in database, creating table schema")
		return b.createTableFromBackup(ctx, backupTable)
	}

	// Use metadata-driven approach: Compare backup parts vs stored current parts vs actual current parts
	// This avoids querying the live database for planning and uses the stored state from backup creation
	actualCurrentParts, err := b.getCurrentPartsFromDatabase(ctx, backupTable.Database, backupTable.Table)
	if err != nil {
		return fmt.Errorf("failed to get actual current parts for table %s.%s: %v", backupTable.Database, backupTable.Table, err)
	}

	// Perform metadata-driven comparison using stored current parts from backup creation
	comparison := b.comparePartsMetadataDriven(backupTable.Parts, backupTable.Parts, actualCurrentParts)

	logger.Info().Fields(map[string]interface{}{
		"parts_to_remove":   len(comparison.PartsToRemove),
		"parts_to_download": len(comparison.PartsToDownload),
		"parts_to_keep":     len(comparison.PartsToKeep),
	}).Msg("metadata-driven part comparison completed")

	// CRITICAL: Remove parts first to avoid disk space issues
	if len(comparison.PartsToRemove) > 0 {
		logger.Info().Msgf("removing %d unwanted parts first to free disk space", len(comparison.PartsToRemove))
		if err := b.removePartsFromDatabase(ctx, backupTable.Database, backupTable.Table, comparison.PartsToRemove); err != nil {
			return fmt.Errorf("failed to remove unwanted parts: %v", err)
		}
		logger.Info().Msgf("successfully removed %d unwanted parts", len(comparison.PartsToRemove))
	}

	// Then download and attach missing parts
	if len(comparison.PartsToDownload) > 0 {
		logger.Info().Msgf("downloading and attaching %d missing parts", len(comparison.PartsToDownload))
		if err := b.downloadAndAttachPartsToDatabase(ctx, backupMetadata.BackupName, backupTable.Database, backupTable.Table, comparison.PartsToDownload, backupTable, backupMetadata, *currentTable); err != nil {
			return fmt.Errorf("failed to download and attach missing parts: %v", err)
		}
		logger.Info().Msgf("successfully downloaded and attached %d missing parts", len(comparison.PartsToDownload))
	}

	// Parts to keep require no action
	if len(comparison.PartsToKeep) > 0 {
		logger.Info().Msgf("keeping %d common parts unchanged", len(comparison.PartsToKeep))
	}

	logger.Info().Msg("metadata-driven in-place restore completed for table")
	return nil
}

// findCurrentTable finds a table in the current database tables list
func (b *Backuper) findCurrentTable(currentTables []clickhouse.Table, database, table string) *clickhouse.Table {
	for i := range currentTables {
		if currentTables[i].Database == database && currentTables[i].Name == table {
			return &currentTables[i]
		}
	}
	return nil
}

// getCurrentParts gets current parts from the database for a specific table
func (b *Backuper) getCurrentParts(ctx context.Context, database, table string) (map[string][]string, error) {
	query := "SELECT disk_name, name FROM system.parts WHERE active AND database=? AND table=?"
	rows := make([]struct {
		DiskName string `ch:"disk_name"`
		Name     string `ch:"name"`
	}, 0)

	if err := b.ch.SelectContext(ctx, &rows, query, database, table); err != nil {
		return nil, err
	}

	parts := make(map[string][]string)
	for _, row := range rows {
		if _, exists := parts[row.DiskName]; !exists {
			parts[row.DiskName] = make([]string, 0)
		}
		parts[row.DiskName] = append(parts[row.DiskName], row.Name)
	}

	return parts, nil
}

// compareParts compares backup parts vs current database parts
func (b *Backuper) compareParts(backupParts map[string][]metadata.Part, currentParts map[string][]string) PartComparison {
	var comparison PartComparison

	// Create maps for fast lookup
	backupPartMap := make(map[string]string)  // partName -> diskName
	currentPartMap := make(map[string]string) // partName -> diskName

	for diskName, parts := range backupParts {
		for _, part := range parts {
			backupPartMap[part.Name] = diskName
		}
	}

	for diskName, parts := range currentParts {
		for _, partName := range parts {
			currentPartMap[partName] = diskName
		}
	}

	// Find parts to remove (in current but not in backup)
	for partName, diskName := range currentPartMap {
		if _, exists := backupPartMap[partName]; !exists {
			comparison.PartsToRemove = append(comparison.PartsToRemove, PartInfo{
				Name: partName,
				Disk: diskName,
			})
		}
	}

	// Find parts to download (in backup but not in current)
	for partName, diskName := range backupPartMap {
		if _, exists := currentPartMap[partName]; !exists {
			comparison.PartsToDownload = append(comparison.PartsToDownload, PartInfo{
				Name: partName,
				Disk: diskName,
			})
		} else {
			// Part exists in both, keep it
			comparison.PartsToKeep = append(comparison.PartsToKeep, PartInfo{
				Name: partName,
				Disk: diskName,
			})
		}
	}

	return comparison
}

// createTableFromBackup creates a table from backup metadata
func (b *Backuper) createTableFromBackup(ctx context.Context, table metadata.TableMetadata) error {
	// Create database if not exists
	if err := b.ch.CreateDatabase(table.Database, ""); err != nil {
		return fmt.Errorf("failed to create database %s: %v", table.Database, err)
	}

	// Create the table
	if err := b.ch.CreateTable(clickhouse.Table{
		Database: table.Database,
		Name:     table.Table,
	}, table.Query, false, false, "", 0, b.DefaultDataPath, false, ""); err != nil {
		return fmt.Errorf("failed to create table %s.%s: %v", table.Database, table.Table, err)
	}

	return nil
}

// removeUnwantedParts removes parts that exist in the database but not in backup
func (b *Backuper) removeUnwantedParts(ctx context.Context, table metadata.TableMetadata, partsToRemove []PartInfo) error {
	for _, part := range partsToRemove {
		query := fmt.Sprintf("ALTER TABLE `%s`.`%s` DROP PART '%s'", table.Database, table.Table, part.Name)
		if err := b.ch.QueryContext(ctx, query); err != nil {
			log.Warn().Msgf("failed to drop part %s from table %s.%s: %v", part.Name, table.Database, table.Table, err)
			// Continue with other parts even if one fails
		} else {
			log.Debug().Msgf("dropped part %s from table %s.%s", part.Name, table.Database, table.Table)
		}
	}
	return nil
}

// downloadAndAttachMissingParts downloads and attaches parts that exist in backup but not in database
func (b *Backuper) downloadAndAttachMissingParts(ctx context.Context, backupTable metadata.TableMetadata, backupMetadata metadata.BackupMetadata, partsToDownload []PartInfo, currentTable clickhouse.Table) error {
	// Filter the backup table to only include parts we need to download
	filteredTable := backupTable
	filteredTable.Parts = make(map[string][]metadata.Part)

	// Create a map of parts to download for fast lookup
	partsToDownloadMap := make(map[string]bool)
	for _, part := range partsToDownload {
		partsToDownloadMap[part.Name] = true
	}

	// Filter backup parts to only include the ones we need
	for diskName, parts := range backupTable.Parts {
		filteredParts := make([]metadata.Part, 0)
		for _, part := range parts {
			if partsToDownloadMap[part.Name] {
				filteredParts = append(filteredParts, part)
			}
		}
		if len(filteredParts) > 0 {
			filteredTable.Parts[diskName] = filteredParts
		}
	}

	if len(filteredTable.Parts) == 0 {
		return nil // No parts to download
	}

	// Use existing restore logic to download and attach the filtered parts
	disks, err := b.ch.GetDisks(ctx, true)
	if err != nil {
		return err
	}

	diskMap := make(map[string]string, len(disks))
	diskTypes := make(map[string]string, len(disks))
	for _, disk := range disks {
		diskMap[disk.Name] = disk.Path
		diskTypes[disk.Name] = disk.Type
	}

	logger := log.With().Str("table", fmt.Sprintf("%s.%s", backupTable.Database, backupTable.Table)).Logger()

	// Use the regular restore logic but only for the filtered parts
	return b.restoreDataRegularByParts(ctx, backupMetadata.BackupName, backupMetadata, filteredTable, diskMap, diskTypes, disks, currentTable, nil, logger, false)
}

// getCurrentPartsFromDatabase gets actual current parts from the database for metadata-driven comparison
func (b *Backuper) getCurrentPartsFromDatabase(ctx context.Context, database, table string) (map[string][]metadata.Part, error) {
	query := "SELECT disk_name, name FROM system.parts WHERE active AND database=? AND table=?"
	rows := make([]struct {
		DiskName string `ch:"disk_name"`
		Name     string `ch:"name"`
	}, 0)

	if err := b.ch.SelectContext(ctx, &rows, query, database, table); err != nil {
		return nil, err
	}

	parts := make(map[string][]metadata.Part)
	for _, row := range rows {
		if _, exists := parts[row.DiskName]; !exists {
			parts[row.DiskName] = make([]metadata.Part, 0)
		}
		parts[row.DiskName] = append(parts[row.DiskName], metadata.Part{Name: row.Name})
	}

	return parts, nil
}

// comparePartsMetadataDriven performs metadata-driven comparison of parts
func (b *Backuper) comparePartsMetadataDriven(backupParts, storedCurrentParts, actualCurrentParts map[string][]metadata.Part) PartComparison {
	var comparison PartComparison

	// Create maps for fast lookup
	backupPartMap := make(map[string]string)        // partName -> diskName
	storedCurrentPartMap := make(map[string]string) // partName -> diskName
	actualCurrentPartMap := make(map[string]string) // partName -> diskName

	// Build backup parts map
	for diskName, parts := range backupParts {
		for _, part := range parts {
			backupPartMap[part.Name] = diskName
		}
	}

	// Build stored current parts map (from backup creation time)
	for diskName, parts := range storedCurrentParts {
		for _, part := range parts {
			storedCurrentPartMap[part.Name] = diskName
		}
	}

	// Build actual current parts map (current database state)
	for diskName, parts := range actualCurrentParts {
		for _, part := range parts {
			actualCurrentPartMap[part.Name] = diskName
		}
	}

	// Find parts to remove: Parts that exist in actual current DB but not in backup
	for partName, diskName := range actualCurrentPartMap {
		if _, existsInBackup := backupPartMap[partName]; !existsInBackup {
			comparison.PartsToRemove = append(comparison.PartsToRemove, PartInfo{
				Name: partName,
				Disk: diskName,
			})
		}
	}

	// Find parts to download: Parts that exist in backup but not in actual current DB
	for partName, diskName := range backupPartMap {
		if _, existsInActualCurrent := actualCurrentPartMap[partName]; !existsInActualCurrent {
			comparison.PartsToDownload = append(comparison.PartsToDownload, PartInfo{
				Name: partName,
				Disk: diskName,
			})
		} else {
			// Part exists in both backup and actual current, keep it
			comparison.PartsToKeep = append(comparison.PartsToKeep, PartInfo{
				Name: partName,
				Disk: diskName,
			})
		}
	}

	return comparison
}

// checkSchemaChanges compares the schema of a table in backup with current database table
func (b *Backuper) checkSchemaChanges(ctx context.Context, backupTable metadata.TableMetadata, currentTable clickhouse.Table) (bool, error) {
	// Get current table's CREATE statement from database
	var currentCreateQuery struct {
		Statement string `ch:"statement"`
	}

	query := "SHOW CREATE TABLE `" + currentTable.Database + "`.`" + currentTable.Name + "`"
	if err := b.ch.SelectContext(ctx, &currentCreateQuery, query); err != nil {
		return false, fmt.Errorf("failed to get current table schema: %v", err)
	}

	// Normalize both queries for comparison (remove extra whitespace, etc.)
	backupSchema := b.normalizeCreateTableQuery(backupTable.Query)
	currentSchema := b.normalizeCreateTableQuery(currentCreateQuery.Statement)

	// Compare normalized schemas
	return backupSchema != currentSchema, nil
}

// normalizeCreateTableQuery normalizes a CREATE TABLE query for schema comparison
func (b *Backuper) normalizeCreateTableQuery(query string) string {
	// Remove leading/trailing whitespace and normalize internal whitespace
	normalized := strings.TrimSpace(query)

	// Replace multiple whitespace with single space
	re := regexp.MustCompile(`\s+`)
	normalized = re.ReplaceAllString(normalized, " ")

	// Convert to uppercase for case-insensitive comparison
	normalized = strings.ToUpper(normalized)

	// Remove potential UUID differences for comparison (since UUIDs will be different)
	uuidRE := regexp.MustCompile(`UUID\s+'[^']+'`)
	normalized = uuidRE.ReplaceAllString(normalized, "UUID 'PLACEHOLDER'")

	return normalized
}

// removePartsFromDatabase removes specific parts from the database
func (b *Backuper) removePartsFromDatabase(ctx context.Context, database, table string, partsToRemove []PartInfo) error {
	for _, part := range partsToRemove {
		// Log detailed part information for all operations (both local and remote)
		log.Info().Fields(map[string]interface{}{
			"operation":   "removing_part",
			"database":    database,
			"table":       table,
			"part_name":   part.Name,
			"disk":        part.Disk,
			"part_status": "starting_removal",
		}).Msgf("removing part %s from table %s.%s on disk %s", part.Name, database, table, part.Disk)

		query := fmt.Sprintf("ALTER TABLE `%s`.`%s` DROP PART '%s'", database, table, part.Name)
		if err := b.ch.QueryContext(ctx, query); err != nil {
			log.Warn().Fields(map[string]interface{}{
				"operation":   "part_removal_failed",
				"database":    database,
				"table":       table,
				"part_name":   part.Name,
				"disk":        part.Disk,
				"part_status": "removal_failed",
				"error":       err.Error(),
			}).Msgf("failed to drop part %s from table %s.%s: %v", part.Name, database, table, err)
			// Continue with other parts even if one fails
		} else {
			log.Info().Fields(map[string]interface{}{
				"operation":   "part_removed_successfully",
				"database":    database,
				"table":       table,
				"part_name":   part.Name,
				"disk":        part.Disk,
				"part_status": "removed",
			}).Msgf("successfully removed part %s from table %s.%s on disk %s", part.Name, database, table, part.Disk)
		}
	}
	return nil
}

// downloadAndAttachPartsToDatabase downloads and attaches specific parts to the database
func (b *Backuper) downloadAndAttachPartsToDatabase(ctx context.Context, backupName, database, table string, partsToDownload []PartInfo, backupTable metadata.TableMetadata, backupMetadata metadata.BackupMetadata, currentTable clickhouse.Table) error {
	if len(partsToDownload) == 0 {
		return nil
	}

	// Log detailed part information for all operations (both local and remote)
	for _, part := range partsToDownload {
		log.Info().Fields(map[string]interface{}{
			"operation":   "starting_part_download",
			"database":    database,
			"table":       table,
			"part_name":   part.Name,
			"disk":        part.Disk,
			"part_status": "queued_for_download",
			"backup_name": backupName,
		}).Msgf("preparing to download and attach part %s to table %s.%s on disk %s", part.Name, database, table, part.Disk)
	}

	// Filter the backup table to only include parts we need to download
	filteredTable := backupTable
	filteredTable.Parts = make(map[string][]metadata.Part)

	// Create a map of parts to download for fast lookup
	partsToDownloadMap := make(map[string]bool)
	for _, part := range partsToDownload {
		partsToDownloadMap[part.Name] = true
	}

	// Filter backup parts to only include the ones we need
	for diskName, parts := range backupTable.Parts {
		filteredParts := make([]metadata.Part, 0)
		for _, part := range parts {
			if partsToDownloadMap[part.Name] {
				filteredParts = append(filteredParts, part)
			}
		}
		if len(filteredParts) > 0 {
			filteredTable.Parts[diskName] = filteredParts
		}
	}

	if len(filteredTable.Parts) == 0 {
		return nil // No parts to download
	}

	// Use existing restore logic to download and attach the filtered parts
	disks, err := b.ch.GetDisks(ctx, true)
	if err != nil {
		return err
	}

	diskMap := make(map[string]string, len(disks))
	diskTypes := make(map[string]string, len(disks))
	for _, disk := range disks {
		diskMap[disk.Name] = disk.Path
		diskTypes[disk.Name] = disk.Type
	}

	logger := log.With().Str("table", fmt.Sprintf("%s.%s", database, table)).Logger()

	// Use the regular restore logic but only for the filtered parts
	err = b.restoreDataRegularByParts(ctx, backupName, backupMetadata, filteredTable, diskMap, diskTypes, disks, currentTable, nil, logger, false)

	if err != nil {
		// Log failure for each part that was supposed to be downloaded
		for _, part := range partsToDownload {
			log.Error().Fields(map[string]interface{}{
				"operation":   "part_download_failed",
				"database":    database,
				"table":       table,
				"part_name":   part.Name,
				"disk":        part.Disk,
				"part_status": "download_failed",
				"backup_name": backupName,
				"error":       err.Error(),
			}).Msgf("failed to download and attach part %s to table %s.%s on disk %s: %v", part.Name, database, table, part.Disk, err)
		}
		return err
	}

	// Log successful completion for each part
	for _, part := range partsToDownload {
		log.Info().Fields(map[string]interface{}{
			"operation":   "part_downloaded_successfully",
			"database":    database,
			"table":       table,
			"part_name":   part.Name,
			"disk":        part.Disk,
			"part_status": "downloaded_and_attached",
			"backup_name": backupName,
		}).Msgf("successfully downloaded and attached part %s to table %s.%s on disk %s", part.Name, database, table, part.Disk)
	}

	return nil
}

// Restore - restore tables matched by tablePattern from backupName
func (b *Backuper) Restore(backupName, tablePattern string, databaseMapping, tableMapping, partitions, skipProjections []string, schemaOnly, dataOnly, dropExists, ignoreDependencies, restoreRBAC, rbacOnly, restoreConfigs, configsOnly, restoreNamedCollections, namedCollectionsOnly, resume, schemaAsAttach, replicatedCopyToDetached bool, backupVersion string, commandId int) error {
	// Check if in-place restore is enabled and we're doing data-only restore
	if b.cfg.General.RestoreInPlace && dataOnly && !schemaOnly && !rbacOnly && !configsOnly && !namedCollectionsOnly && !dropExists {
		log.Info().Msg("using in-place restore mode")
		return b.RestoreInPlace(backupName, tablePattern, commandId)
	}

	if pidCheckErr := pidlock.CheckAndCreatePidFile(backupName, "restore"); pidCheckErr != nil {
		return pidCheckErr
	}
	defer pidlock.RemovePidFile(backupName)
	ctx, cancel, err := status.Current.GetContextWithCancel(commandId)
	if err != nil {
		return err
	}
	ctx, cancel = context.WithCancel(ctx)
	defer cancel()
	startRestore := time.Now()
	backupName = utils.CleanBackupNameRE.ReplaceAllString(backupName, "")

	if err := b.prepareRestoreMapping(databaseMapping, "database"); err != nil {
		return err
	}
	if err := b.prepareRestoreMapping(tableMapping, "table"); err != nil {
		return err
	}

	doRestoreData := (!schemaOnly && !rbacOnly && !configsOnly) || dataOnly

	if err := b.ch.Connect(); err != nil {
		return fmt.Errorf("can't connect to clickhouse: %v", err)
	}
	defer b.ch.Close()

	version, versionErr := b.ch.GetVersion(ctx)
	if versionErr != nil {
		return versionErr
	}
	if version < 24003000 && skipProjections != nil && len(skipProjections) > 0 {
		return fmt.Errorf("backup with skip-projections can restore only in 24.3+")
	}
	// https://github.com/Altinity/clickhouse-backup/issues/868
	if schemaAsAttach && b.cfg.General.RestoreSchemaOnCluster != "" {
		return fmt.Errorf("can't apply `--restore-schema-as-attach` and config `retore_schema_on_cluster` together")
	}

	if backupName == "" {
		localBackups := b.CollectLocalBackups(ctx, "all")
		_ = b.PrintBackup(localBackups, "all", "text")
		return fmt.Errorf("select backup for restore")
	}
	disks, err := b.ch.GetDisks(ctx, true)
	if err != nil {
		return err
	}
	b.DefaultDataPath, err = b.ch.GetDefaultPath(disks)
	if err != nil {
		log.Warn().Msgf("%v", err)
		return ErrUnknownClickhouseDataPath
	}
	if b.cfg.General.RestoreSchemaOnCluster != "" {
		if b.cfg.General.RestoreSchemaOnCluster, err = b.ch.ApplyMacros(ctx, b.cfg.General.RestoreSchemaOnCluster); err != nil {
			log.Warn().Msgf("%v", err)
			return err
		}
	}
	b.adjustResumeFlag(resume)
	backupMetafileLocalPaths := []string{path.Join(b.DefaultDataPath, "backup", backupName, "metadata.json")}
	var backupMetadataBody []byte
	b.EmbeddedBackupDataPath, err = b.ch.GetEmbeddedBackupPath(disks)
	if err == nil && b.EmbeddedBackupDataPath != "" {
		backupMetafileLocalPaths = append(backupMetafileLocalPaths, path.Join(b.EmbeddedBackupDataPath, backupName, "metadata.json"))
	} else if b.cfg.ClickHouse.UseEmbeddedBackupRestore && b.cfg.ClickHouse.EmbeddedBackupDisk == "" {
		b.EmbeddedBackupDataPath = b.DefaultDataPath
	} else if err != nil {
		return err
	}
	for _, metadataPath := range backupMetafileLocalPaths {
		backupMetadataBody, err = os.ReadFile(metadataPath)
		if err == nil {
			break
		}
	}
	if err != nil {
		return err
	}
	backupMetadata := metadata.BackupMetadata{}
	if err := json.Unmarshal(backupMetadataBody, &backupMetadata); err != nil {
		return err
	}
	b.isEmbedded = strings.Contains(backupMetadata.Tags, "embedded")

	if schemaOnly || doRestoreData {
		for _, database := range backupMetadata.Databases {
			targetDB := database.Name
			if !IsInformationSchema(targetDB) {
				if err = b.restoreEmptyDatabase(ctx, targetDB, tablePattern, database, dropExists, schemaOnly, ignoreDependencies, version); err != nil {
					return err
				}
			}
		}
	}
	if len(backupMetadata.Tables) == 0 {
		// corner cases for https://github.com/Altinity/clickhouse-backup/issues/832
		if !restoreRBAC && !rbacOnly && !restoreConfigs && !configsOnly && !restoreNamedCollections && !namedCollectionsOnly {
			if !b.cfg.General.AllowEmptyBackups {
				err = fmt.Errorf("'%s' doesn't contains tables for restore, if you need it, you can setup `allow_empty_backups: true` in `general` config section", backupName)
				log.Error().Msgf("%v", err)
				return err
			}
			log.Warn().Msgf("'%s' doesn't contains tables for restore", backupName)
			return nil
		}
	}
	needRestart := false
	if rbacOnly || restoreRBAC {
		if err := b.restoreRBAC(ctx, backupName, disks, version, dropExists); err != nil {
			return err
		}
		log.Info().Msgf("RBAC successfully restored")
		needRestart = true
	}
	if configsOnly || restoreConfigs {
		if err := b.restoreConfigs(backupName, disks); err != nil {
			return err
		}
		log.Info().Msgf("CONFIGS successfully restored")
		needRestart = true
	}
	if namedCollectionsOnly || restoreNamedCollections {
		if err := b.restoreNamedCollections(backupName); err != nil {
			return err
		}
		log.Info().Msgf("NAMED COLLECTIONS successfully restored")
	}

	if needRestart {
		if err := b.restartClickHouse(ctx, backupName); err != nil {
			return err
		}
	}
	if rbacOnly || configsOnly || namedCollectionsOnly {
		return nil
	}
	isObjectDiskPresents := false
	if b.cfg.General.RemoteStorage != "custom" {
		for _, d := range disks {
			if isObjectDiskPresents = b.isDiskTypeObject(d.Type); isObjectDiskPresents {
				break
			}
		}
	}
	if (b.cfg.ClickHouse.UseEmbeddedBackupRestore && b.cfg.ClickHouse.EmbeddedBackupDisk == "") || isObjectDiskPresents {
		if b.dst, err = storage.NewBackupDestination(ctx, b.cfg, b.ch, backupName); err != nil {
			return err
		}
		if err = b.dst.Connect(ctx); err != nil {
			return fmt.Errorf("BackupDestination for embedded or object disk: can't connect to %s: %v", b.dst.Kind(), err)
		}
		defer func() {
			if err := b.dst.Close(ctx); err != nil {
				log.Warn().Msgf("can't close BackupDestination error: %v", err)
			}
		}()
		if b.resume {
			needClean := "false"
			if dropExists || !dataOnly {
				needClean = fmt.Sprintf("true.%d", rand.Uint64())
			}
			b.resumableState = resumable.NewState(b.GetStateDir(), backupName, "restore", map[string]interface{}{
				"tablePattern": tablePattern,
				"partitions":   partitions,
				"schemaOnly":   schemaOnly,
				"dataOnly":     dataOnly,
				"dropExists":   dropExists,
				"needClean":    needClean,
			})
			defer b.resumableState.Close()
		}
	}
	var tablesForRestore ListOfTables
	var partitionsNames map[metadata.TableTitle][]string
	if tablePattern == "" {
		tablePattern = "*"
	}
	metadataPath := path.Join(b.DefaultDataPath, "backup", backupName, "metadata")
	if b.isEmbedded && b.cfg.ClickHouse.EmbeddedBackupDisk != "" {
		metadataPath = path.Join(b.EmbeddedBackupDataPath, backupName, "metadata")
	}

	tablesForRestore, partitionsNames, err = b.getTablesForRestoreLocal(ctx, backupName, metadataPath, tablePattern, dropExists, partitions)
	if err != nil {
		return err
	}
	if schemaOnly || dropExists || (schemaOnly == dataOnly) {
		if err = b.RestoreSchema(ctx, backupName, backupMetadata, disks, tablesForRestore, ignoreDependencies, version, schemaAsAttach); err != nil {
			return err
		}
	}
	// https://github.com/Altinity/clickhouse-backup/issues/756
	if dataOnly && !schemaOnly && len(partitions) > 0 {
		if err = b.dropExistPartitions(ctx, tablesForRestore, partitionsNames, partitions, version); err != nil {
			return err
		}

	}
	if dataOnly || (schemaOnly == dataOnly) {
		if err := b.RestoreData(ctx, backupName, backupMetadata, dataOnly, metadataPath, tablePattern, partitions, skipProjections, disks, version, replicatedCopyToDetached); err != nil {
			return err
		}
	}
	// do not create UDF when use --data, --rbac-only, --configs-only flags, https://github.com/Altinity/clickhouse-backup/issues/697
	if schemaOnly || (schemaOnly == dataOnly) {
		if funcErr := b.restoreFunctions(ctx, backupMetadata); funcErr != nil {
			return funcErr
		}
	}

	//clean partially downloaded requiredBackup
	if backupMetadata.RequiredBackup != "" {
		if err = b.cleanPartialRequiredBackup(ctx, disks, backupMetadata.BackupName); err != nil {
			return err
		}
	}

	log.Info().Fields(map[string]interface{}{
		"operation": "restore",
		"duration":  utils.HumanizeDuration(time.Since(startRestore)),
		"version":   backupVersion,
	}).Msg("done")
	return nil
}

func (b *Backuper) restoreFunctions(ctx context.Context, backupMetadata metadata.BackupMetadata) error {
	// https://github.com/Altinity/clickhouse-backup/issues/1123
	onCluster := b.cfg.General.RestoreSchemaOnCluster
	if onCluster != "" && len(backupMetadata.Functions) > 0 {
		configFile, doc, configErr := b.ch.ParseXML(ctx, "config.xml")
		if configErr != nil {
			return errors.Wrapf(configErr, "can't parse %s", configFile)
		}
		userDefinedKeeperPathNode := doc.SelectElement("//user_defined_zookeeper_path")
		if userDefinedKeeperPathNode != nil {
			userDefinedKeeperPath := strings.Trim(userDefinedKeeperPathNode.InnerText(), " \t\r\n")
			if userDefinedKeeperPath != "" {
				log.Warn().Msgf("%s contains <user_defined_zookeeper_path>%s</user_defined_zookeeper_path> ON CLUSTER '%s' will ignored during functions restore", configFile, userDefinedKeeperPath, onCluster)
				onCluster = ""
			}
		}
	}

	for _, function := range backupMetadata.Functions {
		if funcErr := b.ch.CreateUserDefinedFunction(function.Name, function.CreateQuery, onCluster); funcErr != nil {
			return funcErr
		}
	}
	return nil
}

func (b *Backuper) getTablesForRestoreLocal(ctx context.Context, backupName string, metadataPath string, tablePattern string, dropTable bool, partitions []string) (ListOfTables, map[metadata.TableTitle][]string, error) {
	var tablesForRestore ListOfTables
	var partitionsNames map[metadata.TableTitle][]string
	info, err := os.Stat(metadataPath)
	// corner cases for https://github.com/Altinity/clickhouse-backup/issues/832
	if err != nil {
		if !b.cfg.General.AllowEmptyBackups {
			return nil, nil, err
		}
		if !os.IsNotExist(err) {
			return nil, nil, err
		}
		return nil, nil, nil
	}
	if !info.IsDir() {
		return nil, nil, fmt.Errorf("%s is not a dir", metadataPath)
	}
	tablesForRestore, partitionsNames, err = b.getTableListByPatternLocal(ctx, metadataPath, tablePattern, dropTable, partitions)
	if err != nil {
		return nil, nil, err
	}
	// if restore-database-mapping is specified, create database in mapping rules instead of in backup files.
	if len(b.cfg.General.RestoreDatabaseMapping) > 0 {
		err = changeTableQueryToAdjustDatabaseMapping(&tablesForRestore, b.cfg.General.RestoreDatabaseMapping)
		if err != nil {
			return nil, nil, err
		}
		partitionsNames, err = changePartitionsToAdjustDatabaseMapping(partitionsNames, b.cfg.General.RestoreDatabaseMapping)
		if err != nil {
			return nil, nil, err
		}
	}

	// if restore-table-mapping is specified, create table in mapping rules instead of in backup files.
	// https://github.com/Altinity/clickhouse-backup/issues/937
	if len(b.cfg.General.RestoreTableMapping) > 0 {
		err = changeTableQueryToAdjustTableMapping(&tablesForRestore, b.cfg.General.RestoreTableMapping)
		if err != nil {
			return nil, nil, err
		}
		partitionsNames, err = changePartitionsToAdjustTableMapping(partitionsNames, b.cfg.General.RestoreTableMapping)
		if err != nil {
			return nil, nil, err
		}
	}

	if len(tablesForRestore) == 0 {
		return nil, nil, fmt.Errorf("not found schemas by %s in %s, also check skip_tables and skip_table_engines setting", tablePattern, backupName)
	}
	return tablesForRestore, partitionsNames, nil
}

func (b *Backuper) restartClickHouse(ctx context.Context, backupName string) error {
	log.Warn().Msgf("%s contains `access` or `configs` directory, so we need exec %s", backupName, b.ch.Config.RestartCommand)
	for _, cmd := range strings.Split(b.ch.Config.RestartCommand, ";") {
		cmd = strings.Trim(cmd, " \t\r\n")
		if strings.HasPrefix(cmd, "sql:") {
			cmd = strings.TrimPrefix(cmd, "sql:")
			if err := b.ch.QueryContext(ctx, cmd); err != nil {
				log.Warn().Msgf("restart sql: %s, error: %v", cmd, err)
			}
		}
		if strings.HasPrefix(cmd, "exec:") {
			cmd = strings.TrimPrefix(cmd, "exec:")
			if err := b.executeShellCommandWithTimeout(ctx, cmd); err != nil {
				return err
			}
		}
	}
	b.ch.Close()
	closeCtx, cancel := context.WithTimeout(ctx, 180*time.Second)
	defer cancel()

breakByReconnect:
	for i := 1; i <= 60; i++ {
		select {
		case <-closeCtx.Done():
			return fmt.Errorf("reconnect after '%s' timeout exceeded", b.ch.Config.RestartCommand)
		default:
			if err := b.ch.Connect(); err == nil {
				break breakByReconnect
			}
			log.Info().Msg("wait 3 seconds")
			time.Sleep(3 * time.Second)
		}
	}
	return nil
}

func (b *Backuper) executeShellCommandWithTimeout(ctx context.Context, cmd string) error {
	shellCmd, err := shellwords.Parse(cmd)
	if err != nil {
		return err
	}
	shellCtx, shellCancel := context.WithTimeout(ctx, 180*time.Second)
	defer shellCancel()
	log.Info().Msgf("run %s", cmd)
	var out []byte
	if len(shellCmd) > 1 {
		out, err = exec.CommandContext(shellCtx, shellCmd[0], shellCmd[1:]...).CombinedOutput()
	} else {
		out, err = exec.CommandContext(shellCtx, shellCmd[0]).CombinedOutput()
	}
	log.Debug().Msg(string(out))
	if err != nil {
		log.Warn().Msgf("restart exec: %s, error: %v", cmd, err)
	}
	return nil
}

var CreateDatabaseRE = regexp.MustCompile(`(?m)^CREATE DATABASE (\s*)(\S+)(\s*)(.*)`)

func (b *Backuper) restoreEmptyDatabase(ctx context.Context, targetDB, tablePattern string, database metadata.DatabasesMeta, dropTable, schemaOnly, ignoreDependencies bool, version int) error {
	// https://github.com/Altinity/clickhouse-backup/issues/583
	// https://github.com/Altinity/clickhouse-backup/issues/663
	if ShallSkipDatabase(b.cfg, targetDB, tablePattern) {
		return nil
	}

	isMapped := false
	if targetDB, isMapped = b.cfg.General.RestoreDatabaseMapping[database.Name]; !isMapped {
		targetDB = database.Name
	}

	// https://github.com/Altinity/clickhouse-backup/issues/514
	if schemaOnly && dropTable {
		onCluster := ""
		if b.cfg.General.RestoreSchemaOnCluster != "" {
			onCluster = fmt.Sprintf(" ON CLUSTER '%s'", b.cfg.General.RestoreSchemaOnCluster)
		}
		// https://github.com/Altinity/clickhouse-backup/issues/651
		settings := ""
		if ignoreDependencies {
			if version >= 21012000 {
				settings = "SETTINGS check_table_dependencies=0"
			}
		}
		sync := ""
		if version > 20011000 {
			sync = "SYNC"
		}
		if _, err := os.Create(path.Join(b.DefaultDataPath, "/flags/force_drop_table")); err != nil {
			return err
		}
		if err := b.ch.QueryContext(ctx, fmt.Sprintf("DROP DATABASE IF EXISTS `%s` %s %s %s", targetDB, onCluster, sync, settings)); err != nil {
			return err
		}

	}
	matches := CreateDatabaseRE.FindAllStringSubmatch(database.Query, -1)
	databaseEngine := ""
	if len(matches) == 1 && len(matches[0]) == 5 {
		databaseEngine = strings.Replace(matches[0][4], database.Name, targetDB, -1)
	}
	substitution := fmt.Sprintf("CREATE DATABASE IF NOT EXISTS ${1}`%s`${3}%s", targetDB, databaseEngine)
	createSQL := CreateDatabaseRE.ReplaceAllString(database.Query, substitution)
	if err := b.ch.CreateDatabaseFromQuery(ctx, createSQL, b.cfg.General.RestoreSchemaOnCluster); err != nil {
		return err
	}
	return nil
}

func (b *Backuper) prepareRestoreMapping(objectMapping []string, objectType string) error {
	if objectType != "database" && objectType != "table" {
		return fmt.Errorf("objectType must be one of `database` or `table`")
	}
	for i := 0; i < len(objectMapping); i++ {
		splitByCommas := strings.Split(objectMapping[i], ",")
		for _, m := range splitByCommas {
			splitByColon := strings.Split(m, ":")
			if len(splitByColon) != 2 {
				objectTypeTitleCase := cases.Title(language.Und).String(objectType)
				return fmt.Errorf("restore-%s-mapping %s should only have src%s:destination%s format for each map rule", objectType, m, objectTypeTitleCase, objectTypeTitleCase)
			}
			if objectType == "database" {
				b.cfg.General.RestoreDatabaseMapping[splitByColon[0]] = splitByColon[1]
			} else {
				b.cfg.General.RestoreTableMapping[splitByColon[0]] = splitByColon[1]
			}
		}
	}
	return nil
}

// restoreRBAC - copy backup_name>/rbac folder to access_data_path
func (b *Backuper) restoreRBAC(ctx context.Context, backupName string, disks []clickhouse.Disk, version int, dropExists bool) error {
	accessPath, err := b.ch.GetAccessManagementPath(ctx, nil)
	if err != nil {
		return err
	}
	var k *keeper.Keeper
	replicatedUserDirectories := make([]clickhouse.UserDirectory, 0)
	if err = b.ch.SelectContext(ctx, &replicatedUserDirectories, "SELECT name FROM system.user_directories WHERE type='replicated'"); err == nil && len(replicatedUserDirectories) > 0 {
		k = &keeper.Keeper{}
		if connErr := k.Connect(ctx, b.ch); connErr != nil {
			return fmt.Errorf("but can't connect to keeper: %v", connErr)
		}
		defer k.Close()
	}

	// https://github.com/Altinity/clickhouse-backup/issues/851
	if err = b.restoreRBACResolveAllConflicts(ctx, backupName, accessPath, version, k, replicatedUserDirectories, dropExists); err != nil {
		return err
	}

	if err = b.restoreBackupRelatedDir(backupName, "access", accessPath, disks, []string{"*.jsonl"}); err == nil {
		markFile := path.Join(accessPath, "need_rebuild_lists.mark")
		log.Info().Msgf("create %s for properly rebuild RBAC after restart clickhouse-server", markFile)
		file, err := os.Create(markFile)
		if err != nil {
			return err
		}
		_ = file.Close()
		_ = filesystemhelper.Chown(markFile, b.ch, disks, false)
		listFilesPattern := path.Join(accessPath, "*.list")
		log.Info().Msgf("remove %s for properly rebuild RBAC after restart clickhouse-server", listFilesPattern)
		if listFiles, err := filepathx.Glob(listFilesPattern); err != nil {
			return err
		} else {
			for _, f := range listFiles {
				if err := os.Remove(f); err != nil {
					return err
				}
			}
		}
	}
	if err != nil && !os.IsNotExist(err) {
		return err
	}
	if err != nil && os.IsNotExist(err) {
		return nil
	}
	if err = b.restoreRBACReplicated(backupName, "access", k, replicatedUserDirectories); err != nil && !os.IsNotExist(err) {
		return err
	}
	return nil
}

func (b *Backuper) restoreRBACResolveAllConflicts(ctx context.Context, backupName string, accessPath string, version int, k *keeper.Keeper, replicatedUserDirectories []clickhouse.UserDirectory, dropExists bool) error {
	backupAccessPath := path.Join(b.DefaultDataPath, "backup", backupName, "access")

	walkErr := filepath.Walk(backupAccessPath, func(fPath string, fInfo fs.FileInfo, err error) error {
		if err != nil {
			return err
		}
		if fInfo.IsDir() {
			return nil
		}
		if strings.HasSuffix(fPath, ".sql") {
			sql, readErr := os.ReadFile(fPath)
			if readErr != nil {
				return readErr
			}
			if resolveErr := b.resolveRBACConflictIfExist(ctx, string(sql), accessPath, version, k, replicatedUserDirectories, dropExists); resolveErr != nil {
				return resolveErr
			}
			log.Debug().Msgf("%s b.resolveRBACConflictIfExist(%s) no error", fPath, string(sql))
		}
		if strings.HasSuffix(fPath, ".jsonl") {
			file, openErr := os.Open(fPath)
			if openErr != nil {
				return openErr
			}

			scanner := bufio.NewScanner(file)
			for scanner.Scan() {
				line := scanner.Text()
				data := keeper.DumpNode{}
				jsonErr := json.Unmarshal([]byte(line), &data)
				if jsonErr != nil {
					log.Error().Msgf("can't %s json.Unmarshal error: %v line: %s", fPath, line, jsonErr)
					continue
				}
				if strings.HasPrefix(data.Path, "uuid/") {
					if resolveErr := b.resolveRBACConflictIfExist(ctx, string(data.Value), accessPath, version, k, replicatedUserDirectories, dropExists); resolveErr != nil {
						return resolveErr
					}
					log.Debug().Msgf("%s:%s b.resolveRBACConflictIfExist(%s) no error", fPath, data.Path, string(data.Value))
				}

			}
			if scanErr := scanner.Err(); scanErr != nil {
				return scanErr
			}

			if closeErr := file.Close(); closeErr != nil {
				log.Warn().Msgf("can't close %s error: %v", fPath, closeErr)
			}

		}
		return nil
	})
	if !os.IsNotExist(walkErr) {
		return walkErr
	}
	return nil
}

func (b *Backuper) resolveRBACConflictIfExist(ctx context.Context, sql string, accessPath string, version int, k *keeper.Keeper, replicatedUserDirectories []clickhouse.UserDirectory, dropExists bool) error {
	kind, name, detectErr := b.detectRBACObject(sql)
	if detectErr != nil {
		return detectErr
	}
	if isExists, existsRBACType, existsRBACObjectIds := b.isRBACExists(ctx, kind, name, accessPath, version, k, replicatedUserDirectories); isExists {
		log.Warn().Msgf("RBAC object kind=%s, name=%s already present, will %s", kind, name, b.cfg.General.RBACConflictResolution)
		if b.cfg.General.RBACConflictResolution == "recreate" || dropExists {
			if dropErr := b.dropExistsRBAC(ctx, kind, name, accessPath, existsRBACType, existsRBACObjectIds, k); dropErr != nil {
				return dropErr
			}
			return nil
		}
		if b.cfg.General.RBACConflictResolution == "fail" {
			return fmt.Errorf("RBAC object kind=%s, name=%s already present, fix current RBAC objects to resolve conflicts", kind, name)
		}
	}
	return nil
}

func (b *Backuper) isRBACExists(ctx context.Context, kind string, name string, accessPath string, version int, k *keeper.Keeper, replicatedUserDirectories []clickhouse.UserDirectory) (bool, string, []string) {
	//search in sql system.users, system.quotas, system.row_policies, system.roles, system.settings_profiles
	if version > 22004000 {
		var rbacSystemTableNames = map[string]string{
			"ROLE":             "roles",
			"ROW POLICY":       "row_policies",
			"SETTINGS PROFILE": "settings_profiles",
			"QUOTA":            "quotas",
			"USER":             "users",
		}
		systemTable, systemTableExists := rbacSystemTableNames[kind]
		if !systemTableExists {
			log.Error().Msgf("unsupported RBAC object kind: %s", kind)
			return false, "", nil
		}
		isRBACExistsSQL := fmt.Sprintf("SELECT toString(id) AS id, name FROM `system`.`%s` WHERE name=? LIMIT 1", systemTable)
		existsRBACRow := make([]clickhouse.RBACObject, 0)
		if err := b.ch.SelectContext(ctx, &existsRBACRow, isRBACExistsSQL, name); err != nil {
			log.Warn().Msgf("RBAC object resolve failed, check SQL GRANTS or <access_management> settings for user which you use to connect to clickhouse-server, kind: %s, name: %s, error: %v", kind, name, err)
			return false, "", nil
		}
		if len(existsRBACRow) != 0 {
			return true, "sql", []string{existsRBACRow[0].Id}
		}
	}

	checkRBACExists := func(sql string) bool {
		existsKind, existsName, detectErr := b.detectRBACObject(sql)
		if detectErr != nil {
			log.Warn().Msgf("isRBACExists error: %v", detectErr)
			return false
		}
		if existsKind == kind && existsName == name {
			return true
		}
		return false
	}

	// search in local user directory
	if sqlFiles, globErr := filepath.Glob(path.Join(accessPath, "*.sql")); globErr == nil {
		var existsRBACObjectIds []string
		for _, f := range sqlFiles {
			sql, readErr := os.ReadFile(f)
			if readErr != nil {
				log.Warn().Msgf("read %s error: %v", f, readErr)
				continue
			}
			if checkRBACExists(string(sql)) {
				existsRBACObjectIds = append(existsRBACObjectIds, strings.TrimSuffix(filepath.Base(f), filepath.Ext(f)))
			}
		}
		if len(existsRBACObjectIds) > 0 {
			return true, "local", existsRBACObjectIds
		}
	} else {
		log.Warn().Msgf("access/*.sql error: %v", globErr)
	}

	//search in keeper replicated user directory
	if k != nil && len(replicatedUserDirectories) > 0 {
		var existsObjectIds []string
		for _, userDirectory := range replicatedUserDirectories {
			replicatedAccessPath, getAccessErr := k.GetReplicatedAccessPath(userDirectory.Name)
			if getAccessErr != nil {
				log.Warn().Msgf("b.isRBACExists -> k.GetReplicatedAccessPath error: %v", getAccessErr)
				continue
			}
			walkErr := k.Walk(replicatedAccessPath, "uuid", true, func(node keeper.DumpNode) (bool, error) {
				if len(node.Value) == 0 {
					return false, nil
				}
				if checkRBACExists(string(node.Value)) {
					existsObjectId := strings.TrimPrefix(node.Path, path.Join(replicatedAccessPath, "uuid")+"/")
					existsObjectIds = append(existsObjectIds, existsObjectId)
					return true, nil
				}
				return false, nil
			})
			if walkErr != nil {
				log.Warn().Msgf("b.isRBACExists -> k.Walk error: %v", walkErr)
				continue
			}
			if len(existsObjectIds) > 0 {
				return true, userDirectory.Name, existsObjectIds
			}
		}
	}
	return false, "", nil
}

// https://github.com/Altinity/clickhouse-backup/issues/930
var needQuoteRBACRE = regexp.MustCompile(`[^0-9a-zA-Z_]`)

func (b *Backuper) dropExistsRBAC(ctx context.Context, kind string, name string, accessPath string, rbacType string, rbacObjectIds []string, k *keeper.Keeper) error {
	//sql
	if rbacType == "sql" {
		// https://github.com/Altinity/clickhouse-backup/issues/930
		if needQuoteRBACRE.MatchString(name) && !strings.HasPrefix(name, "`") && !strings.HasPrefix(name, `"`) && !strings.HasPrefix(name, "'") && !strings.Contains(name, " ON ") {
			name = "`" + name + "`"
		}
		dropSQL := fmt.Sprintf("DROP %s IF EXISTS %s", kind, name)
		return b.ch.QueryContext(ctx, dropSQL)
	}
	//local
	if rbacType == "local" {
		for _, rbacObjectId := range rbacObjectIds {
			if err := os.Remove(path.Join(accessPath, rbacObjectId+".sql")); err != nil {
				return err
			}
		}
		return nil
	}
	//keeper
	var keeperPrefixesRBAC = map[string]string{
		"ROLE":             "R",
		"ROW POLICY":       "P",
		"SETTINGS PROFILE": "S",
		"QUOTA":            "Q",
		"USER":             "U",
	}
	keeperRBACTypePrefix, isKeeperRBACTypePrefixExists := keeperPrefixesRBAC[kind]
	if !isKeeperRBACTypePrefixExists {
		return fmt.Errorf("unsupported RBAC kind: %s", kind)
	}
	// rbacType contains name of keeper user directory
	prefix, err := k.GetReplicatedAccessPath(rbacType)
	if err != nil {
		return fmt.Errorf("b.dropExistsRBAC -> k.GetReplicatedAccessPath error: %v", err)
	}
	deletedNodes := make([]string, len(rbacObjectIds))
	for i := range rbacObjectIds {
		deletedNodes[i] = path.Join(prefix, "uuid", rbacObjectIds[i])
	}
	walkErr := k.Walk(prefix, keeperRBACTypePrefix, true, func(node keeper.DumpNode) (bool, error) {
		for _, rbacObjectId := range rbacObjectIds {
			if string(node.Value) == rbacObjectId {
				deletedNodes = append(deletedNodes, node.Path)
			}
		}
		return false, nil
	})
	if walkErr != nil {
		return fmt.Errorf("b.dropExistsRBAC -> k.Walk(%s/%s) error: %v", prefix, keeperRBACTypePrefix, walkErr)
	}

	for _, nodePath := range deletedNodes {
		if deleteErr := k.Delete(nodePath); deleteErr != nil {
			return fmt.Errorf("b.dropExistsRBAC -> k.Delete(%s) error: %v", nodePath, deleteErr)
		}
	}
	return nil
}

func (b *Backuper) detectRBACObject(sql string) (string, string, error) {
	var kind, name string
	var detectErr error

	// Define the map of prefixes and their corresponding kinds.
	prefixes := map[string]string{
		"ATTACH ROLE":             "ROLE",
		"ATTACH ROW POLICY":       "ROW POLICY",
		"ATTACH SETTINGS PROFILE": "SETTINGS PROFILE",
		"ATTACH QUOTA":            "QUOTA",
		"ATTACH USER":             "USER",
	}

	// Iterate over the prefixes to find a match.
	for prefix, k := range prefixes {
		if strings.HasPrefix(sql, prefix) {
			kind = k
			// Extract the name from the SQL query.
			if semicolonIdx := strings.Index(sql, ";"); semicolonIdx >= 0 {
				name = strings.TrimSpace(strings.TrimPrefix(sql[:semicolonIdx], prefix))
			} else {
				name = strings.TrimSpace(strings.TrimPrefix(sql, prefix))
			}
			break
		}
	}

	// If no match is found, return an error.
	if kind == "" {
		detectErr = fmt.Errorf("unable to detect RBAC object kind from SQL query: %s", sql)
		return kind, name, detectErr
	}
	names := strings.SplitN(name, " ", 2)
	if len(names) > 1 && strings.HasPrefix(names[1], "ON ") {
		names = strings.SplitN(name, " ", 4)
		name = strings.Join(names[0:3], " ")
	} else {
		name = names[0]
	}
	if kind != "ROW POLICY" {
		name = strings.Trim(name, "`")
	}
	name = strings.TrimSpace(name)
	if name == "" {
		detectErr = fmt.Errorf("unable to detect RBAC object name from SQL query: %s", sql)
		return kind, name, detectErr
	}
	return kind, name, detectErr
}

// @todo think about restore RBAC from replicated to local *.sql
func (b *Backuper) restoreRBACReplicated(backupName string, backupPrefixDir string, k *keeper.Keeper, replicatedUserDirectories []clickhouse.UserDirectory) error {
	if k == nil || len(replicatedUserDirectories) == 0 {
		return nil
	}
	srcBackupDir := path.Join(b.DefaultDataPath, "backup", backupName, backupPrefixDir)
	info, err := os.Stat(srcBackupDir)
	if err != nil {
		log.Warn().Msgf("stat: %s error: %v", srcBackupDir, err)
		return err
	}

	if !info.IsDir() {
		return fmt.Errorf("%s is not a dir", srcBackupDir)
	}
	jsonLFiles, err := filepathx.Glob(path.Join(srcBackupDir, "*.jsonl"))
	if err != nil {
		return err
	}
	if len(jsonLFiles) == 0 {
		return nil
	}
	restoreReplicatedRBACMap := make(map[string]string, len(jsonLFiles))
	for _, jsonLFile := range jsonLFiles {
		for _, userDirectory := range replicatedUserDirectories {
			if strings.HasSuffix(jsonLFile, userDirectory.Name+".jsonl") {
				restoreReplicatedRBACMap[jsonLFile] = userDirectory.Name
			}
		}
		if _, exists := restoreReplicatedRBACMap[jsonLFile]; !exists {
			restoreReplicatedRBACMap[jsonLFile] = replicatedUserDirectories[0].Name
		}
	}
	for jsonLFile, userDirectoryName := range restoreReplicatedRBACMap {
		replicatedAccessPath, err := k.GetReplicatedAccessPath(userDirectoryName)
		if err != nil {
			return err
		}
		log.Info().Msgf("keeper.Restore(%s) -> %s", jsonLFile, replicatedAccessPath)
		if err := k.Restore(jsonLFile, replicatedAccessPath); err != nil {
			return err
		}
	}
	return nil
}

// restoreConfigs - copy backup_name/configs folder to /etc/clickhouse-server/
func (b *Backuper) restoreConfigs(backupName string, disks []clickhouse.Disk) error {
	if err := b.restoreBackupRelatedDir(backupName, "configs", b.ch.Config.ConfigDir, disks, nil); err != nil && os.IsNotExist(err) {
		return nil
	} else {
		return err
	}
}

// restoreNamedCollections - restore named collections from backup
func (b *Backuper) restoreNamedCollections(backupName string) error {
	ctx := context.Background()

	// Parse named_collections_storage configuration
	namedCollectionsSettings := map[string]string{
		"type":      "//named_collections_storage/type",
		"path":      "//named_collections_storage/path",
		"key_hex":   "//named_collections_storage/key_hex",
		"algorithm": "//named_collections_storage/algorithm",
	}
	settings, err := b.ch.GetPreprocessedXMLSettings(ctx, namedCollectionsSettings, "config.xml")
	if err != nil {
		return fmt.Errorf("failed to get named_collections_storage settings: %v", err)
	}

	storageType := "local"
	if typeSetting, exists := settings["type"]; exists {
		storageType = typeSetting
	}

	namedCollectionsBackup := path.Join(b.DefaultDataPath, "backup", backupName, "named_collections")
	info, err := os.Stat(namedCollectionsBackup)
	if err != nil {
		if os.IsNotExist(err) {
			return nil
		}
		return fmt.Errorf("failed to stat named_collections path: %v", err)
	}
	if !info.IsDir() {
		return fmt.Errorf("named_collections path is not a directory: %s", namedCollectionsBackup)
	}

	settingsFile := path.Join(namedCollectionsBackup, "settings.json")
	backupSettingsJSON, openErr := os.ReadFile(settingsFile)
	if openErr != nil {
		return openErr
	}
	var backupSettings map[string]string
	if unmarshalErr := json.Unmarshal(backupSettingsJSON, &backupSettings); unmarshalErr != nil {
		return unmarshalErr
	}

	// Check compatibility - only 'local' and 'keeper' are supported
	if !strings.Contains(storageType, "local") && !strings.Contains(storageType, "keeper") {
		return fmt.Errorf("incompatible named_collections_storage type: %s, shall contains 'local' or 'keeper'", storageType)
	}

	// Restore based on storage type
	jsonlFiles, err := filepath.Glob(path.Join(namedCollectionsBackup, "*.jsonl"))
	if err != nil {
		return fmt.Errorf("failed to glob jsonl files: %v", err)
	}

	sqlFiles, err := filepath.Glob(path.Join(namedCollectionsBackup, "*.sql"))
	if err != nil {
		return fmt.Errorf("failed to glob sql files: %v", err)
	}

	// Check if storage is encrypted
	isEncrypted := false
	keyHex := ""
	if key, exists := settings["key_hex"]; exists && key != "" {
		isEncrypted = true
		keyHex = key
	}

	// Handle JSONL files
	for _, jsonlFile := range jsonlFiles {
		file, openErr := os.Open(jsonlFile)
		if openErr != nil {
			return openErr
		}
		scanner := bufio.NewScanner(file)
		for scanner.Scan() {
			line := scanner.Bytes()
			var node keeper.DumpNode
			if unmarshalErr := json.Unmarshal(line, &node); unmarshalErr != nil {
				return fmt.Errorf("failed to unmarshal from %s: %v", jsonlFile, unmarshalErr)
			}
			var sqlQuery string
			if len(node.Value) == 0 {
				continue
			}
			if isEncrypted {
				decryptedNode, decryptErr := b.decryptNamedCollectionKeeperJSON(node, keyHex)
				if decryptErr != nil {
					return decryptErr
				}
				sqlQuery = string(decryptedNode.Value)
			} else {
				sqlQuery = string(node.Value)
			}
			sqlQuery = strings.TrimSpace(sqlQuery)
			if sqlQuery == "" {
				log.Warn().Msgf("Empty SQL content in line from: %s", jsonlFile)
				continue
			}

			re := regexp.MustCompile(`(?i)CREATE\s+NAMED\s+COLLECTION\s+(?:IF\s+NOT\s+EXISTS\s+)?([^\s(]+)`)
			matches := re.FindStringSubmatch(sqlQuery)
			if len(matches) < 2 {
				return fmt.Errorf("could not extract collection name from: %s, %s skipping", jsonlFile, sqlQuery)
			}
			collectionName := matches[1]

			// Drop existing collection first
			dropQuery := fmt.Sprintf("DROP NAMED COLLECTION IF EXISTS %s", collectionName)
			if b.cfg.General.RestoreSchemaOnCluster != "" {
				dropQuery += fmt.Sprintf(" ON CLUSTER '%s'", b.cfg.General.RestoreSchemaOnCluster)
			}
			if err := b.ch.QueryContext(ctx, dropQuery); err != nil {
				return fmt.Errorf("failed to drop named collection %s: %v", collectionName, err)
			}

			// Create new collection
			if b.cfg.General.RestoreSchemaOnCluster != "" {
				sqlQuery = strings.Replace(sqlQuery, " AS ", fmt.Sprintf(" ON CLUSTER '%s' AS ", b.cfg.General.RestoreSchemaOnCluster), 1)
			}
			if err := b.ch.QueryContext(ctx, sqlQuery); err != nil {
				return fmt.Errorf("failed to create named collection %s: %v", collectionName, err)
			}

			log.Info().Msgf("Restored SQL named collection from jsonl: %s", collectionName)
		}
		if err := scanner.Err(); err != nil {
			return fmt.Errorf("scanner error on %s: %v", jsonlFile, err)
		}
		if err := file.Close(); err != nil {
			log.Warn().Msgf("can't close %s error: %v", jsonlFile, err)
		}
	}

	for _, sqlFile := range sqlFiles {
		// Handle SQL files - execute DROP/CREATE commands
		var sqlContent []byte
		var err error

		if isEncrypted {
			// For encrypted storage, decrypt the SQL file content
			sqlContent, err = b.decryptNamedCollectionFile(sqlFile, keyHex)
			if err != nil {
				return fmt.Errorf("failed to decrypt SQL file %s: %v", sqlFile, err)
			}
		} else {
			// For non-encrypted storage, read directly
			sqlContent, err = os.ReadFile(sqlFile)
			if err != nil {
				return fmt.Errorf("failed to read SQL file %s: %v", sqlFile, err)
			}
		}

		sqlQuery := strings.TrimSpace(string(sqlContent))
		if sqlQuery == "" {
			log.Warn().Msgf("Empty SQL content in: %s", sqlFile)
			continue
		}

		// Extract collection name from CREATE NAMED COLLECTION statement
		// Expected format: CREATE NAMED COLLECTION [IF NOT EXISTS] name [ON CLUSTER cluster_name] AS ...
		re := regexp.MustCompile(`(?i)CREATE\s+NAMED\s+COLLECTION\s+(?:IF\s+NOT\s+EXISTS\s+)?([^\s(]+)`)
		matches := re.FindStringSubmatch(sqlQuery)
		if len(matches) < 2 {
			return fmt.Errorf("could not extract collection name from: %s, %s", sqlFile, sqlQuery)
		}
		collectionName := matches[1]

		// Drop existing collection first
		dropQuery := fmt.Sprintf("DROP NAMED COLLECTION IF EXISTS %s", collectionName)
		if b.cfg.General.RestoreSchemaOnCluster != "" {
			dropQuery += fmt.Sprintf(" ON CLUSTER '%s'", b.cfg.General.RestoreSchemaOnCluster)
		}
		if err := b.ch.QueryContext(ctx, dropQuery); err != nil {
			return fmt.Errorf("failed to drop named collection %s: %v", collectionName, err)
		}

		// Create new collection
		if b.cfg.General.RestoreSchemaOnCluster != "" {
			sqlQuery = strings.Replace(sqlQuery, " AS ", fmt.Sprintf(" ON CLUSTER '%s' AS ", b.cfg.General.RestoreSchemaOnCluster), 1)
		}
		if err := b.ch.QueryContext(ctx, sqlQuery); err != nil {
			return fmt.Errorf("failed to create named collection %s: %v", collectionName, err)
		}

		log.Info().Msgf("Restored SQL named collection: %s", collectionName)
	}

	return nil
}

// decryptNamedCollectionFile decrypts an encrypted named collection SQL file
func (b *Backuper) decryptNamedCollectionFile(filePath, keyHex string) ([]byte, error) {
	data, err := os.ReadFile(filePath)
	if err != nil {
		return nil, fmt.Errorf("failed to read encrypted file: %v", err)
	}
	decryptedData, err := b.decryptNamedCollectionData(data, keyHex)
	if err != nil {
		return nil, fmt.Errorf("%s: %v", filePath, err)
	}
	return decryptedData, nil
}
<<<<<<< HEAD

// decryptNamedCollectionKeeperJSON decrypts an encrypted named collection keeper value
func (b *Backuper) decryptNamedCollectionKeeperJSON(node keeper.DumpNode, keyHex string) (keeper.DumpNode, error) {
	if len(node.Value) == 0 || len(node.Value) < 3 || !strings.HasPrefix(string(node.Value), "ENC") {
		return node, fmt.Errorf("does not have ENC encrypted header")
	}
	decryptedValue, err := b.decryptNamedCollectionData(node.Value, keyHex)
	if err != nil {
		return node, fmt.Errorf("path %s: %v", node.Path, err)
	}
	node.Value = decryptedValue
	return node, nil
}

=======

// decryptNamedCollectionKeeperJSON decrypts an encrypted named collection keeper value
func (b *Backuper) decryptNamedCollectionKeeperJSON(node keeper.DumpNode, keyHex string) (keeper.DumpNode, error) {
	if len(node.Value) == 0 || len(node.Value) < 3 || !strings.HasPrefix(string(node.Value), "ENC") {
		return node, fmt.Errorf("does not have ENC encrypted header")
	}
	decryptedValue, err := b.decryptNamedCollectionData(node.Value, keyHex)
	if err != nil {
		return node, fmt.Errorf("path %s: %v", node.Path, err)
	}
	node.Value = decryptedValue
	return node, nil
}

>>>>>>> 2ae1da26
// decryptNamedCollectionData decrypts an encrypted named collection data
func (b *Backuper) decryptNamedCollectionData(data []byte, keyHex string) ([]byte, error) {
	// 2. Check header signature
	if len(data) < 3 || string(data[:3]) != "ENC" {
		return nil, fmt.Errorf("does not have ENC encrypted header")
	}
	// Data is encrypted; proceed to parse header.
	// Header format (version 2):
	// [0..2]: "ENC"
	// [3..4]: version (2 bytes, little-endian)
	// [5..6]: algorithm ID (UInt16, little-endian: 0=AES-128-CTR, 1=AES-192-CTR, 2=AES-256-CTR)
	// [7..22]: key fingerprint (16 bytes)
	// [23..38]: IV (16 bytes)
	// [39..63]: reserved padding (zeros)

	if len(data) < 64 {
		return nil, fmt.Errorf("encrypted data is too short, missing header")
	}
	// 3. Read version
	version := binary.LittleEndian.Uint16(data[3:5])
	// 4. Read algorithm and determine key length
	algID := binary.LittleEndian.Uint16(data[5:7])
	var keyLen int
	switch algID {
	case 0:
		keyLen = 16 // AES-128
	case 1:
		keyLen = 24 // AES-192
	case 2:
		keyLen = 32 // AES-256
	default:
		return nil, fmt.Errorf("unknown algorithm ID: %d, expected 0,1,2", algID)
	}

	// 5. Extract IV from header
	iv := data[23:39] // 16 bytes

	// 6. Get the key from config (hex string)
	key, err := hex.DecodeString(keyHex)
	if err != nil {
		return nil, fmt.Errorf("invalid key hex: %v", err)
	}
	if len(key) != keyLen {
		return nil, fmt.Errorf("provided key does not match expected length for algorithm")
	}

	// 7. Verify key fingerprint according to header version
	headerFingerprint := data[7:23] // 16 bytes
	switch version {
	case 2:
		// v2: fingerprint = sipHash128Keyed(seed0, seed1, UNHEX(key_hex))
		// seeds are literal: "ChEncryp" and "tedDiskF" in little-endian UInt64
		const seed0 uint64 = 0x4368456E63727970 // 'ChEncryp'
		const seed1 uint64 = 0x7465644469736B46 // 'tedDiskF'
		lo, hi := sipHash128Keyed(seed0, seed1, key)
		var expected [16]byte
		binary.LittleEndian.PutUint64(expected[0:8], lo)
		binary.LittleEndian.PutUint64(expected[8:16], hi)
		if subtle.ConstantTimeCompare(expected[:], headerFingerprint) != 1 {
			return nil, fmt.Errorf("key fingerprint (v2) mismatch: expected=%X actual=%X", expected, headerFingerprint)
		}
	case 1:
		// v1: header stores { key_id (low 64), very_small_hash(key) (high 64, low nibble) }
		// very_small_hash(key) = sipHash64(UNHEX(key_hex)) & 0x0F
		low := binary.LittleEndian.Uint64(headerFingerprint[0:8])   // key_id (not used for verification)
		high := binary.LittleEndian.Uint64(headerFingerprint[8:16]) // small hash in low nibble
		_ = low
		computedSmall := sipHash64(0, 0, key) & 0x0F
		if byte(high&0x0F) != byte(computedSmall) {
			return nil, fmt.Errorf("key fingerprint (v1) mismatch: expected small_hash=%X actual_high64=%016X", computedSmall, high)
		}
	default:
		return nil, fmt.Errorf("unsupported header version: %d", version)
	}

	// 8. Decrypt the ciphertext
	ciphertext := data[64:] // everything after the 64-byte header
	block, err := aes.NewCipher(key)
	if err != nil {
		return nil, fmt.Errorf("failed to create AES cipher: %v", err)
	}
	// Use AES in CTR mode with the extracted IV:
	stream := cipher.NewCTR(block, iv)
	plaintext := make([]byte, len(ciphertext))
	stream.XORKeyStream(plaintext, ciphertext)
	return plaintext, nil
}

// ---- SipHash implementations compatible with ClickHouse (2-4 rounds) ----

// sipHash128Keyed computes 128-bit SipHash (2-4) for the given data and 128-bit key (k0,k1).
// It returns (lo, hi) where ClickHouse serializes them as little-endian UInt64 (lo first, hi second).
func sipHash128Keyed(k0, k1 uint64, data []byte) (uint64, uint64) {
	// Initialization as in SipHash spec
	v0 := uint64(0x736f6d6570736575) ^ k0
	v1 := uint64(0x646f72616e646f6d) ^ k1
	v2 := uint64(0x6c7967656e657261) ^ k0
	v3 := uint64(0x7465646279746573) ^ k1

	rotl := func(x uint64, b uint) uint64 { return (x << b) | (x >> (64 - b)) }
	sipRound := func() {
		v0 += v1
		v1 = rotl(v1, 13)
		v1 ^= v0
		v0 = rotl(v0, 32)

		v2 += v3
		v3 = rotl(v3, 16)
		v3 ^= v2

		v0 += v3
		v3 = rotl(v3, 21)
		v3 ^= v0

		v2 += v1
		v1 = rotl(v1, 17)
		v1 ^= v2
		v2 = rotl(v2, 32)
	}

	n := len(data)
	i := 0
	// process 8-byte blocks (little-endian)
	for ; i+8 <= n; i += 8 {
		m := binary.LittleEndian.Uint64(data[i : i+8])
		v3 ^= m
		sipRound()
		sipRound()
		v0 ^= m
	}

	// final block with remaining bytes and length in the top byte (per SipHash)
	var tail [8]byte
	copy(tail[:], data[i:])
	tail[7] = byte(n)
	m := binary.LittleEndian.Uint64(tail[:])
	v3 ^= m
	sipRound()
	sipRound()
	v0 ^= m

	v2 ^= 0xff
	// finalization: 4 rounds
	sipRound()
	sipRound()
	sipRound()
	sipRound()

	lo := v0 ^ v1
	hi := v2 ^ v3
	return lo, hi
}

// sipHash64 computes 64-bit SipHash(2-4) with the given 128-bit key (k0,k1).
// ClickHouse's sipHash64() uses k0=k1=0 by default.
func sipHash64(k0, k1 uint64, data []byte) uint64 {
	v0 := uint64(0x736f6d6570736575) ^ k0
	v1 := uint64(0x646f72616e646f6d) ^ k1
	v2 := uint64(0x6c7967656e657261) ^ k0
	v3 := uint64(0x7465646279746573) ^ k1

	rotl := func(x uint64, b uint) uint64 { return (x << b) | (x >> (64 - b)) }
	sipRound := func() {
		v0 += v1
		v1 = rotl(v1, 13)
		v1 ^= v0
		v0 = rotl(v0, 32)

		v2 += v3
		v3 = rotl(v3, 16)
		v3 ^= v2

		v0 += v3
		v3 = rotl(v3, 21)
		v3 ^= v0

		v2 += v1
		v1 = rotl(v1, 17)
		v1 ^= v2
		v2 = rotl(v2, 32)
	}

	n := len(data)
	i := 0
	for ; i+8 <= n; i += 8 {
		m := binary.LittleEndian.Uint64(data[i : i+8])
		v3 ^= m
		sipRound()
		sipRound()
		v0 ^= m
	}

	var tail [8]byte
	copy(tail[:], data[i:])
	tail[7] = byte(n)
	m := binary.LittleEndian.Uint64(tail[:])
	v3 ^= m
	sipRound()
	sipRound()
	v0 ^= m

	v2 ^= 0xff
	sipRound()
	sipRound()
	sipRound()
	sipRound()
	return v0 ^ v1 ^ v2 ^ v3
}

func (b *Backuper) restoreBackupRelatedDir(backupName, backupPrefixDir, destinationDir string, disks []clickhouse.Disk, skipPatterns []string) error {
	srcBackupDir := path.Join(b.DefaultDataPath, "backup", backupName, backupPrefixDir)
	info, err := os.Stat(srcBackupDir)
	if err != nil {
		log.Warn().Msgf("stat: %s error: %v", srcBackupDir, err)
		return err
	}
	existsFiles, _ := os.ReadDir(destinationDir)
	for _, existsF := range existsFiles {
		existsI, _ := existsF.Info()
		log.Debug().Msgf("%s %v %v", path.Join(destinationDir, existsF.Name()), existsI.Size(), existsI.ModTime())
	}
	if !info.IsDir() {
		return fmt.Errorf("%s is not a dir", srcBackupDir)
	}
	log.Debug().Msgf("copy %s -> %s", srcBackupDir, destinationDir)
	copyOptions := recursiveCopy.Options{
		OnDirExists: func(src, dst string) recursiveCopy.DirExistsAction {
			return recursiveCopy.Merge
		},
		Skip: func(srcinfo os.FileInfo, src, dst string) (bool, error) {
			for _, pattern := range skipPatterns {
				if matched, matchErr := filepath.Match(pattern, filepath.Base(src)); matchErr != nil || matched {
					return true, matchErr
				}
			}
			return false, nil
		},
	}
	if err := recursiveCopy.Copy(srcBackupDir, destinationDir, copyOptions); err != nil {
		return err
	}

	files, err := filepathx.Glob(path.Join(destinationDir, "**"))
	if err != nil {
		return err
	}
	files = append(files, destinationDir)
	for _, localFile := range files {
		if err := filesystemhelper.Chown(localFile, b.ch, disks, false); err != nil {
			return err
		}
	}
	return nil
}

// execute ALTER TABLE db.table DROP PARTITION for corner case when we try to restore backup with the same structure, https://github.com/Altinity/clickhouse-backup/issues/756
func (b *Backuper) dropExistPartitions(ctx context.Context, tablesForRestore ListOfTables, partitionsIdMap map[metadata.TableTitle][]string, partitions []string, version int) error {
	for _, table := range tablesForRestore {
		if !strings.Contains(table.Query, "MergeTree") {
			continue
		}
		partitionsIds, isExists := partitionsIdMap[metadata.TableTitle{Database: table.Database, Table: table.Table}]
		if !isExists {
			return fmt.Errorf("`%s`.`%s` doesn't contains %#v partitions", table.Database, table.Table, partitions)
		}
		partitionsSQL := fmt.Sprintf("DROP PARTITION %s", strings.Join(partitionsIds, ", DROP PARTITION "))
		settings := ""
		if version >= 19017000 {
			settings = "SETTINGS mutations_sync=2"
		}
		err := b.ch.QueryContext(ctx, fmt.Sprintf("ALTER TABLE `%s`.`%s` %s %s", table.Database, table.Table, partitionsSQL, settings))
		if err != nil {
			return err
		}
	}
	return nil
}

// RestoreSchema - restore schemas matched by tablePattern from backupName
func (b *Backuper) RestoreSchema(ctx context.Context, backupName string, backupMetadata metadata.BackupMetadata, disks []clickhouse.Disk, tablesForRestore ListOfTables, ignoreDependencies bool, version int, schemaAsAttach bool) error {
	startRestoreSchema := time.Now()
	databaseEnginesForRestore := b.prepareDatabaseEnginesMap(backupMetadata.Databases)
	if dropErr := b.dropExistsTables(tablesForRestore, databaseEnginesForRestore, ignoreDependencies, version, schemaAsAttach); dropErr != nil {
		return dropErr
	}
	var restoreErr error
	if b.isEmbedded {
		restoreErr = b.restoreSchemaEmbedded(ctx, backupName, backupMetadata, disks, tablesForRestore, version)
	} else {
		restoreErr = b.restoreSchemaRegular(ctx, tablesForRestore, databaseEnginesForRestore, version, schemaAsAttach)
	}
	if restoreErr != nil {
		return restoreErr
	}
	log.Info().Fields(map[string]interface{}{
		"backup":    backupName,
		"operation": "restore_schema",
		"duration":  utils.HumanizeDuration(time.Since(startRestoreSchema)),
	}).Msg("done")
	return nil
}

var UUIDWithMergeTreeRE = regexp.MustCompile(`^(.+)(UUID)(\s+)'([^']+)'(.+)({uuid})(.*)`)

//var emptyReplicatedMergeTreeRE = regexp.MustCompile(`(?m)Replicated(MergeTree|ReplacingMergeTree|SummingMergeTree|AggregatingMergeTree|CollapsingMergeTree|VersionedCollapsingMergeTree|GraphiteMergeTree)\s*\(([^']*)\)(.*)`)

var emptyReplicatedMergeTreeRE = regexp.MustCompile(`(?m)Replicated(MergeTree|ReplacingMergeTree|SummingMergeTree|AggregatingMergeTree|CollapsingMergeTree|VersionedCollapsingMergeTree|GraphiteMergeTree)\s*(\(([^']*)\)|(\w+))(.*)`)

func (b *Backuper) restoreSchemaEmbedded(ctx context.Context, backupName string, backupMetadata metadata.BackupMetadata, disks []clickhouse.Disk, tablesForRestore ListOfTables, version int) error {
	var err error
	if tablesForRestore == nil || len(tablesForRestore) == 0 {
		if !b.cfg.General.AllowEmptyBackups {
			return fmt.Errorf("no tables for restore")
		}
		log.Warn().Msgf("no tables for restore in embeddded backup %s/metadata.json", backupName)
		return nil
	}
	if b.cfg.ClickHouse.EmbeddedBackupDisk != "" {
		err = b.fixEmbeddedMetadataLocal(ctx, backupName, backupMetadata, disks, version)
	} else {
		err = b.fixEmbeddedMetadataRemote(ctx, backupName, version)
	}
	if err != nil {
		return err
	}
	return b.restoreEmbedded(ctx, backupName, true, false, version, tablesForRestore, nil)
}

func (b *Backuper) fixEmbeddedMetadataRemote(ctx context.Context, backupName string, chVersion int) error {
	objectDiskPath, err := b.getObjectDiskPath()
	if err != nil {
		return err
	}
	if walkErr := b.dst.WalkAbsolute(ctx, path.Join(objectDiskPath, backupName, "metadata"), true, func(ctx context.Context, fInfo storage.RemoteFile) error {
		if err != nil {
			return err
		}
		if !strings.HasSuffix(fInfo.Name(), ".sql") {
			return nil
		}
		var fReader io.ReadCloser
		remoteFilePath := path.Join(objectDiskPath, backupName, "metadata", fInfo.Name())
		log.Debug().Msgf("read %s", remoteFilePath)
		fReader, err = b.dst.GetFileReaderAbsolute(ctx, path.Join(objectDiskPath, backupName, "metadata", fInfo.Name()))
		if err != nil {
			return err
		}
		var sqlBytes []byte
		sqlBytes, err = io.ReadAll(fReader)
		if err != nil {
			return err
		}
		sqlQuery, sqlMetadataChanged, fixSqlErr := b.fixEmbeddedMetadataSQLQuery(ctx, sqlBytes, remoteFilePath, chVersion)
		if fixSqlErr != nil {
			return fmt.Errorf("b.fixEmbeddedMetadataSQLQuery return error: %v", fixSqlErr)
		}
		log.Debug().Msgf("b.fixEmbeddedMetadataSQLQuery %s changed=%v", remoteFilePath, sqlMetadataChanged)
		if sqlMetadataChanged {
			err = b.dst.PutFileAbsolute(ctx, remoteFilePath, io.NopCloser(strings.NewReader(sqlQuery)), 0)
			if err != nil {
				return err
			}
		}
		return nil
	}); walkErr != nil {
		return walkErr
	}
	return nil
}

func (b *Backuper) fixEmbeddedMetadataLocal(ctx context.Context, backupName string, backupMetadata metadata.BackupMetadata, disks []clickhouse.Disk, chVersion int) error {
	metadataPath := path.Join(b.EmbeddedBackupDataPath, backupName, "metadata")
	if walkErr := filepath.Walk(metadataPath, func(filePath string, info fs.FileInfo, err error) error {
		if err != nil {
			return err
		}
		if !strings.HasSuffix(filePath, ".sql") {
			return nil
		}
		if backupMetadata.DiskTypes[b.cfg.ClickHouse.EmbeddedBackupDisk] == "local" {
			sqlBytes, err := os.ReadFile(filePath)
			if err != nil {
				return err
			}
			sqlQuery, sqlMetadataChanged, fixSqlErr := b.fixEmbeddedMetadataSQLQuery(ctx, sqlBytes, filePath, chVersion)
			if fixSqlErr != nil {
				return fixSqlErr
			}
			if sqlMetadataChanged {
				if err = os.WriteFile(filePath, []byte(sqlQuery), 0644); err != nil {
					return err
				}
				if err = filesystemhelper.Chown(filePath, b.ch, disks, false); err != nil {
					return err
				}
			}
			return nil
		}
		sqlMetadata, err := object_disk.ReadMetadataFromFile(filePath)
		if err != nil {
			return err
		}
		sqlBytes, err := object_disk.ReadFileContent(ctx, b.ch, b.cfg, b.cfg.ClickHouse.EmbeddedBackupDisk, filePath)
		if err != nil {
			return err
		}
		sqlQuery, sqlMetadataChanged, fixSqlErr := b.fixEmbeddedMetadataSQLQuery(ctx, sqlBytes, filePath, chVersion)
		if fixSqlErr != nil {
			return fixSqlErr
		}
		if sqlMetadataChanged {
			if err = object_disk.WriteFileContent(ctx, b.ch, b.cfg, b.cfg.ClickHouse.EmbeddedBackupDisk, filePath, []byte(sqlQuery)); err != nil {
				return err
			}
			sqlMetadata.TotalSize = int64(len(sqlQuery))
			sqlMetadata.StorageObjects[0].ObjectSize = sqlMetadata.TotalSize
			if err = object_disk.WriteMetadataToFile(sqlMetadata, filePath); err != nil {
				return err
			}
		}
		return nil
	}); walkErr != nil {
		return walkErr
	}
	return nil
}

func (b *Backuper) fixEmbeddedMetadataSQLQuery(ctx context.Context, sqlBytes []byte, filePath string, version int) (string, bool, error) {
	sqlQuery := string(sqlBytes)
	sqlMetadataChanged := false
	filePathParts := strings.Split(filePath, "/")
	if strings.Contains(sqlQuery, "{uuid}") {
		if UUIDWithMergeTreeRE.Match(sqlBytes) && version < 23009000 {
			sqlQuery = UUIDWithMergeTreeRE.ReplaceAllString(sqlQuery, "$1$2$3'$4'$5$4$7")
		} else {
			log.Warn().Msgf("%s contains `{uuid}` macro, will replace to `{database}/{table}` see https://github.com/ClickHouse/ClickHouse/issues/42709 for details", filePath)
			database, err := url.QueryUnescape(filePathParts[len(filePathParts)-3])
			if err != nil {
				return "", false, err
			}
			table, err := url.QueryUnescape(filePathParts[len(filePathParts)-2])
			if err != nil {
				return "", false, err
			}
			lastIndex := strings.LastIndex(sqlQuery, "{uuid}")
			sqlQuery = sqlQuery[:lastIndex] + strings.Replace(sqlQuery[lastIndex:], "{uuid}", database+"/"+table, 1)
			// create materialized view corner case
			if strings.Contains(sqlQuery, "{uuid}") {
				sqlQuery = UUIDWithMergeTreeRE.ReplaceAllString(sqlQuery, "$1$2$3'$4'$5$4$7")
			}
		}
		sqlMetadataChanged = true
	}
	if emptyReplicatedMergeTreeRE.MatchString(sqlQuery) {
		replicaXMLSettings := map[string]string{"default_replica_path": "//default_replica_path", "default_replica_name": "//default_replica_name"}
		settings, err := b.ch.GetPreprocessedXMLSettings(ctx, replicaXMLSettings, "config.xml")
		if err != nil {
			return "", false, err
		}
		database, err := url.QueryUnescape(filePathParts[len(filePathParts)-3])
		if err != nil {
			return "", false, err
		}
		table, err := url.QueryUnescape(filePathParts[len(filePathParts)-2])
		if err != nil {
			return "", false, err
		}
		if len(settings) != 2 {
			settings["default_replica_path"] = "/clickhouse/tables/{database}/{table}/{shard}"
			settings["default_replica_name"] = "{replica}"
			log.Warn().Msgf("can't get %#v from preprocessed_configs/config.xml, will use %#v", replicaXMLSettings, settings)
		}
		settings["default_replica_path"] = strings.Replace(settings["default_replica_path"], "{uuid}", "{database}/{table}", -1)
		log.Warn().Msgf("%s contains `ReplicatedMergeTree()` without parameters, will replace to '%s` and `%s` see https://github.com/ClickHouse/ClickHouse/issues/42709 for details", filePath, settings["default_replica_path"], settings["default_replica_name"])
		matches := emptyReplicatedMergeTreeRE.FindStringSubmatch(sqlQuery)
		substitution := fmt.Sprintf("Replicated$1('%s','%s')$4$5", settings["default_replica_path"], settings["default_replica_name"])
		if matches[3] != "" && matches[4] == "" {
			substitution = fmt.Sprintf("Replicated$1('%s','%s',$3) $5", settings["default_replica_path"], settings["default_replica_name"])
		}
		sqlQuery = emptyReplicatedMergeTreeRE.ReplaceAllString(sqlQuery, substitution)
		sqlQuery = strings.NewReplacer("{database}", database, "{table}", table).Replace(sqlQuery)
		sqlMetadataChanged = true
	}
	return sqlQuery, sqlMetadataChanged, nil
}

func (b *Backuper) restoreSchemaRegular(ctx context.Context, tablesForRestore ListOfTables, databaseEnginesForRestore map[string]string, version int, schemaAsAttach bool) error {
	totalRetries := len(tablesForRestore)
	restoreRetries := 0
	isDatabaseCreated := common.EmptyMap{}
	var restoreErr error
	for restoreRetries < totalRetries {
		var notRestoredTables ListOfTables
		for _, schema := range tablesForRestore {
			if _, isCreated := isDatabaseCreated[schema.Database]; !isCreated {
				var createDbErr error
				if version > 20008000 && databaseEnginesForRestore[schema.Database] != "" {
					createDbErr = b.ch.CreateDatabaseWithEngine(schema.Database, databaseEnginesForRestore[schema.Database], b.cfg.General.RestoreSchemaOnCluster, version)
				} else {
					createDbErr = b.ch.CreateDatabase(schema.Database, b.cfg.General.RestoreSchemaOnCluster)
				}
				if createDbErr != nil {
					return fmt.Errorf("can't create database '%s': %v", schema.Database, createDbErr)
				}
				isDatabaseCreated[schema.Database] = struct{}{}
			}
			//materialized and window views should restore via ATTACH
			b.replaceCreateToAttachForView(schema)
			// https://github.com/Altinity/clickhouse-backup/issues/849
			b.checkReplicaAlreadyExistsAndChangeReplicationPath(ctx, schema, version)

			// https://github.com/Altinity/clickhouse-backup/issues/466
			b.replaceUUIDMacroValue(schema)
			restoreErr = b.ch.CreateTable(clickhouse.Table{
				Database: schema.Database,
				Name:     schema.Table,
			}, schema.Query, false, false, b.cfg.General.RestoreSchemaOnCluster, version, b.DefaultDataPath, schemaAsAttach, databaseEnginesForRestore[schema.Database])

			if restoreErr != nil {
				restoreRetries++
				if restoreRetries >= totalRetries {
					return fmt.Errorf(
						"can't create table `%s`.`%s`: %v after %d times, please check your schema dependencies",
						schema.Database, schema.Table, restoreErr, restoreRetries,
					)
				} else {
					log.Warn().Msgf(
						"can't create table `%s`.`%s`: %v, will try again", schema.Database, schema.Table, restoreErr,
					)
				}
				notRestoredTables = append(notRestoredTables, schema)
			}
		}
		tablesForRestore = notRestoredTables
		if len(tablesForRestore) == 0 {
			break
		}
	}
	return nil
}

var replicatedParamsRE = regexp.MustCompile(`(Replicated[a-zA-Z]*MergeTree)\('([^']+)'(\s*,\s*)'([^']+)'\)|(Replicated[a-zA-Z]*MergeTree)\(\)`)
var replicatedUuidRE = regexp.MustCompile(` UUID '([^']+)'`)

func (b *Backuper) checkReplicaAlreadyExistsAndChangeReplicationPath(ctx context.Context, schema *metadata.TableMetadata, version int) {
	if matches := replicatedParamsRE.FindAllStringSubmatch(schema.Query, -1); len(matches) > 0 {
		var err error
		if len(matches[0]) < 1 {
			log.Warn().Msgf("can't find Replicated paramaters in %s", schema.Query)
			return
		}
		shortSyntax := true
		var engine, replicaPath, replicaName, delimiter string
		if len(matches[0]) == 6 && matches[0][5] == "" {
			shortSyntax = false
			engine = matches[0][1]
			replicaPath = matches[0][2]
			delimiter = matches[0][3]
			replicaName = matches[0][4]
		} else {
			engine = matches[0][4]
			var settingsValues map[string]string
			settingsValues, err = b.ch.GetSettingsValues(ctx, []interface{}{"default_replica_path", "default_replica_name"})
			if err != nil {
				log.Fatal().Msgf("can't get from `system.settings` -> `default_replica_path`, `default_replica_name` error: %v", err)
			}
			replicaPath = settingsValues["default_replica_path"]
			replicaName = settingsValues["default_replica_name"]
		}
		var resolvedReplicaPath, resolvedReplicaName string
		if resolvedReplicaPath, err = b.ch.ApplyMacros(ctx, replicaPath); err != nil {
			log.Fatal().Msgf("can't ApplyMacros to %s error: %v", replicaPath, err)
		}
		if resolvedReplicaName, err = b.ch.ApplyMacros(ctx, replicaName); err != nil {
			log.Fatal().Msgf("can't ApplyMacros to %s error: %v", replicaPath, err)
		}
		if matches = replicatedUuidRE.FindAllStringSubmatch(schema.Query, 1); len(matches) > 0 {
			resolvedReplicaPath = strings.Replace(resolvedReplicaPath, "{uuid}", matches[0][1], -1)
		}
		if version < 19017000 {
			resolvedReplicaPath = strings.NewReplacer("{database}", schema.Database, "{table}", schema.Table).Replace(resolvedReplicaPath)
		}

		isReplicaPresent := uint64(0)
		fullReplicaPath := path.Join(resolvedReplicaPath, "replicas", resolvedReplicaName)
		if err = b.ch.SelectSingleRow(ctx, &isReplicaPresent, "SELECT count() FROM system.zookeeper WHERE path=?", fullReplicaPath); err != nil {
			log.Warn().Msgf("can't check replica %s in system.zookeeper error: %v", fullReplicaPath, err)
		}
		if isReplicaPresent == 0 {
			return
		}
		newReplicaPath := b.cfg.ClickHouse.DefaultReplicaPath
		newReplicaName := b.cfg.ClickHouse.DefaultReplicaName
		log.Warn().Msgf("replica %s already exists in system.zookeeper will replace to %s", fullReplicaPath, path.Join(newReplicaPath, "replicas", newReplicaName))
		if shortSyntax {
			schema.Query = strings.Replace(schema.Query, engine+"()", engine+"('"+newReplicaPath+"','"+newReplicaName+"')", 1)
		} else {
			schema.Query = strings.Replace(schema.Query, engine+"('"+replicaPath+"'"+delimiter+"'"+replicaName+"')", engine+"('"+newReplicaPath+"', '"+newReplicaName+"')", 1)
		}
		if version < 19017000 {
			schema.Query = strings.NewReplacer("{database}", schema.Database, "{table}", schema.Table).Replace(schema.Query)
		}
	}
}

func (b *Backuper) replaceUUIDMacroValue(schema *metadata.TableMetadata) {
	if b.cfg.General.RestoreSchemaOnCluster == "" && strings.Contains(schema.Query, "{uuid}") && strings.Contains(schema.Query, "Replicated") {
		if !strings.Contains(schema.Query, "UUID") {
			log.Warn().Msgf("table query doesn't contains UUID, can't guarantee properly restore for ReplicatedMergeTree")
		} else {
			schema.Query = UUIDWithMergeTreeRE.ReplaceAllString(schema.Query, "$1$2$3'$4'$5$4$7")
		}
	}
}

func (b *Backuper) replaceCreateToAttachForView(schema *metadata.TableMetadata) {
	schema.Query = strings.Replace(
		schema.Query, "CREATE MATERIALIZED VIEW", "ATTACH MATERIALIZED VIEW", 1,
	)
	schema.Query = strings.Replace(
		schema.Query, "CREATE WINDOW VIEW", "ATTACH WINDOW VIEW", 1,
	)
	schema.Query = strings.Replace(
		schema.Query, "CREATE LIVE VIEW", "ATTACH LIVE VIEW", 1,
	)
}

func (b *Backuper) dropExistsTables(tablesForDrop ListOfTables, databaseEngines map[string]string, ignoreDependencies bool, version int, schemaAsAttach bool) error {
	var dropErr error
	dropRetries := 0
	totalRetries := len(tablesForDrop)
	for dropRetries < totalRetries {
		var notDroppedTables ListOfTables
		for i, schema := range tablesForDrop {
			if schema.Query == "" {
				possibleQueries := []string{
					fmt.Sprintf("CREATE DICTIONARY `%s`.`%s`", schema.Database, schema.Table),
					fmt.Sprintf("CREATE MATERIALIZED VIEW `%s`.`%s`", schema.Database, schema.Table),
				}
				if len(schema.Parts) > 0 {
					possibleQueries = append([]string{
						fmt.Sprintf("CREATE TABLE `%s`.`%s`", schema.Database, schema.Table),
					}, possibleQueries...)
				}
				for _, query := range possibleQueries {
					dropErr = b.ch.DropOrDetachTable(clickhouse.Table{
						Database: schema.Database,
						Name:     schema.Table,
					}, query, b.cfg.General.RestoreSchemaOnCluster, ignoreDependencies, version, b.DefaultDataPath, schemaAsAttach, databaseEngines[schema.Database])
					if dropErr == nil {
						tablesForDrop[i].Query = query
						break
					}
				}
			} else {
				dropErr = b.ch.DropOrDetachTable(clickhouse.Table{
					Database: schema.Database,
					Name:     schema.Table,
				}, schema.Query, b.cfg.General.RestoreSchemaOnCluster, ignoreDependencies, version, b.DefaultDataPath, schemaAsAttach, databaseEngines[schema.Database])
			}

			if dropErr != nil {
				dropRetries++
				if dropRetries >= totalRetries {
					return fmt.Errorf(
						"can't drop table `%s`.`%s`: %v after %d times, please check your schema dependencies",
						schema.Database, schema.Table, dropErr, dropRetries,
					)
				} else {
					log.Warn().Msgf(
						"can't drop table '%s.%s': %v, will try again", schema.Database, schema.Table, dropErr,
					)
				}
				notDroppedTables = append(notDroppedTables, schema)
			}
		}
		tablesForDrop = notDroppedTables
		if len(tablesForDrop) == 0 {
			break
		}
	}
	return nil
}

// RestoreData - restore data for tables matched by tablePattern from backupName
func (b *Backuper) RestoreData(ctx context.Context, backupName string, backupMetadata metadata.BackupMetadata, dataOnly bool, metadataPath, tablePattern string, partitions, skipProjections []string, disks []clickhouse.Disk, version int, replicatedCopyToDetached bool) error {
	var err error
	startRestoreData := time.Now()
	diskMap := make(map[string]string, len(disks))
	diskTypes := make(map[string]string, len(disks))
	for _, disk := range disks {
		diskMap[disk.Name] = disk.Path
		diskTypes[disk.Name] = disk.Type
	}
	for diskName := range backupMetadata.DiskTypes {
		if _, exists := diskTypes[diskName]; !exists {
			diskTypes[diskName] = backupMetadata.DiskTypes[diskName]
		}
	}
	var tablesForRestore ListOfTables
	var partitionsNameList map[metadata.TableTitle][]string
	tablesForRestore, partitionsNameList, err = b.getTableListByPatternLocal(ctx, metadataPath, tablePattern, false, partitions)
	if err != nil {
		// fix https://github.com/Altinity/clickhouse-backup/issues/832
		if b.cfg.General.AllowEmptyBackups && os.IsNotExist(err) {
			log.Warn().Msgf("b.getTableListByPatternLocal return error: %v", err)
			return nil
		}
		return err
	}
	if len(tablesForRestore) == 0 {
		if b.cfg.General.AllowEmptyBackups {
			log.Warn().Msgf("not found schemas by %s in %s", tablePattern, backupName)
			return nil
		}
		return fmt.Errorf("not found schemas schemas by %s in %s", tablePattern, backupName)
	}
	log.Debug().Msgf("found %d tables with data in backup", len(tablesForRestore))
	if b.isEmbedded {
		err = b.restoreDataEmbedded(ctx, backupName, dataOnly, version, tablesForRestore, partitionsNameList)
	} else {
		err = b.restoreDataRegular(ctx, backupName, backupMetadata, tablePattern, tablesForRestore, diskMap, diskTypes, disks, skipProjections, replicatedCopyToDetached)
	}
	if err != nil {
		return err
	}
	log.Info().Fields(map[string]interface{}{
		"backup":    backupName,
		"operation": "restore_data",
	}).Str("duration", utils.HumanizeDuration(time.Since(startRestoreData))).Msg("done")
	return nil
}

func (b *Backuper) restoreDataEmbedded(ctx context.Context, backupName string, dataOnly bool, version int, tablesForRestore ListOfTables, partitionsNameList map[metadata.TableTitle][]string) error {
	return b.restoreEmbedded(ctx, backupName, false, dataOnly, version, tablesForRestore, partitionsNameList)
}

func (b *Backuper) restoreDataRegular(ctx context.Context, backupName string, backupMetadata metadata.BackupMetadata, tablePattern string, tablesForRestore ListOfTables, diskMap, diskTypes map[string]string, disks []clickhouse.Disk, skipProjections []string, replicatedCopyToDetached bool) error {
	if len(b.cfg.General.RestoreDatabaseMapping) > 0 {
		tablePattern = b.changeTablePatternFromRestoreMapping(tablePattern, "database")
	}
	// https://github.com/Altinity/clickhouse-backup/issues/937
	if len(b.cfg.General.RestoreTableMapping) > 0 {
		tablePattern = b.changeTablePatternFromRestoreMapping(tablePattern, "table")
	}

	if err := b.applyMacrosToObjectDiskPath(ctx); err != nil {
		return err
	}

	chTables, err := b.ch.GetTables(ctx, tablePattern)
	if err != nil {
		return err
	}
	dstTablesMap := b.prepareDstTablesMap(chTables)

	missingTables := b.checkMissingTables(tablesForRestore, chTables)
	if len(missingTables) > 0 {
		return fmt.Errorf("%s is not created. Restore schema first or create missing tables manually", strings.Join(missingTables, ", "))
	}

	b.filterPartsAndFilesByDisk(tablesForRestore, disks)

	restoreBackupWorkingGroup, restoreCtx := errgroup.WithContext(ctx)
	// Use unified download concurrency for restore operations
	optimalConcurrency := b.cfg.GetOptimalDownloadConcurrency()
	restoreBackupWorkingGroup.SetLimit(max(optimalConcurrency, 1))

	for i := range tablesForRestore {
		tableRestoreStartTime := time.Now()
		table := *tablesForRestore[i]
		// need mapped database path and original table.Database for HardlinkBackupPartsToStorage.
		dstDatabase := table.Database
		// The same goes for the table
		dstTableName := table.Table
		if len(b.cfg.General.RestoreDatabaseMapping) > 0 {
			if targetDB, isMapped := b.cfg.General.RestoreDatabaseMapping[table.Database]; isMapped {
				dstDatabase = targetDB
				tablesForRestore[i].Database = targetDB
			}
		}
		// https://github.com/Altinity/clickhouse-backup/issues/937
		if len(b.cfg.General.RestoreTableMapping) > 0 {
			if targetTable, isMapped := b.cfg.General.RestoreTableMapping[table.Table]; isMapped {
				dstTableName = targetTable
				tablesForRestore[i].Table = targetTable
			}
		}
		logger := log.With().Str("table", fmt.Sprintf("%s.%s", dstDatabase, dstTableName)).Logger()
		dstTable, ok := dstTablesMap[metadata.TableTitle{
			Database: dstDatabase,
			Table:    dstTableName}]
		if !ok {
			return fmt.Errorf("can't find '%s.%s' in current system.tables", dstDatabase, dstTableName)
		}
		idx := i
		restoreBackupWorkingGroup.Go(func() error {
			// https://github.com/Altinity/clickhouse-backup/issues/529
			if b.cfg.ClickHouse.RestoreAsAttach {
				if restoreErr := b.restoreDataRegularByAttach(restoreCtx, backupName, backupMetadata, table, diskMap, diskTypes, disks, dstTable, skipProjections, logger, replicatedCopyToDetached); restoreErr != nil {
					return restoreErr
				}
			} else {
				if restoreErr := b.restoreDataRegularByParts(restoreCtx, backupName, backupMetadata, table, diskMap, diskTypes, disks, dstTable, skipProjections, logger, replicatedCopyToDetached); restoreErr != nil {
					return restoreErr
				}
			}
			// https://github.com/Altinity/clickhouse-backup/issues/529
			for _, mutation := range table.Mutations {
				if err := b.ch.ApplyMutation(restoreCtx, *tablesForRestore[idx], mutation); err != nil {
					log.Warn().Msgf("can't apply mutation %s for table `%s`.`%s`	: %v", mutation.Command, tablesForRestore[idx].Database, tablesForRestore[idx].Table, err)
				}
			}
			log.Info().Fields(map[string]interface{}{
				"duration":  utils.HumanizeDuration(time.Since(tableRestoreStartTime)),
				"operation": "restoreDataRegular",
				"database":  dstTable.Database,
				"table":     dstTable.Name,
				"progress":  fmt.Sprintf("%d/%d", idx+1, len(tablesForRestore)),
			}).Msg("done")
			return nil
		})
	}
	if wgWaitErr := restoreBackupWorkingGroup.Wait(); wgWaitErr != nil {
		return fmt.Errorf("one of restoreDataRegular go-routine return error: %v", wgWaitErr)
	}
	return nil
}

func (b *Backuper) restoreDataRegularByAttach(ctx context.Context, backupName string, backupMetadata metadata.BackupMetadata, table metadata.TableMetadata, diskMap, diskTypes map[string]string, disks []clickhouse.Disk, dstTable clickhouse.Table, skipProjections []string, logger zerolog.Logger, replicatedCopyToDetached bool) error {
	if err := filesystemhelper.HardlinkBackupPartsToStorage(backupName, table, disks, diskMap, dstTable.DataPaths, skipProjections, b.ch, false); err != nil {
		return fmt.Errorf("can't copy data to storage '%s.%s': %v", table.Database, table.Table, err)
	}
	logger.Debug().Msg("data to 'storage' copied")
	var size int64
	var err error
	start := time.Now()
	if size, err = b.downloadObjectDiskParts(ctx, backupName, backupMetadata, table, diskMap, diskTypes, disks); err != nil {
		return fmt.Errorf("can't restore object_disk server-side copy data parts '%s.%s': %v", table.Database, table.Table, err)
	}
	if size > 0 {
		logger.Info().Str("duration", utils.HumanizeDuration(time.Since(start))).Str("size", utils.FormatBytes(uint64(size))).Str("database", table.Database).Str("table", table.Table).Msg("download object_disks finish")
	}
	// Skip ATTACH TABLE for Replicated*MergeTree tables if replicatedCopyToDetached is true
	if !replicatedCopyToDetached || !strings.Contains(dstTable.Engine, "Replicated") {
		if err := b.ch.AttachTable(ctx, table, dstTable); err != nil {
			return fmt.Errorf("can't attach table '%s.%s': %v", table.Database, table.Table, err)
		}
	} else {
		logger.Info().Msg("skipping ATTACH TABLE for Replicated*MergeTree table due to --replicated-copy-to-detached flag")
	}
	return nil
}

func (b *Backuper) restoreDataRegularByParts(ctx context.Context, backupName string, backupMetadata metadata.BackupMetadata, table metadata.TableMetadata, diskMap, diskTypes map[string]string, disks []clickhouse.Disk, dstTable clickhouse.Table, skipProjections []string, logger zerolog.Logger, replicatedCopyToDetached bool) error {
	if err := filesystemhelper.HardlinkBackupPartsToStorage(backupName, table, disks, diskMap, dstTable.DataPaths, skipProjections, b.ch, true); err != nil {
		return fmt.Errorf("can't copy data to detached `%s`.`%s`: %v", table.Database, table.Table, err)
	}
	logger.Debug().Msg("data to 'detached' copied")
	logger.Info().Msg("download object_disks start")
	var size int64
	var err error
	start := time.Now()
	if size, err = b.downloadObjectDiskParts(ctx, backupName, backupMetadata, table, diskMap, diskTypes, disks); err != nil {
		return fmt.Errorf("can't restore object_disk server-side copy data parts '%s.%s': %v", table.Database, table.Table, err)
	}
	log.Info().Str("duration", utils.HumanizeDuration(time.Since(start))).Str("size", utils.FormatBytes(uint64(size))).Str("database", table.Database).Str("table", table.Table).Msg("download object_disks finish")
	// Skip ATTACH PART for Replicated*MergeTree tables if replicatedCopyToDetached is true
	if !replicatedCopyToDetached || !strings.Contains(dstTable.Engine, "Replicated") {
		if err := b.ch.AttachDataParts(table, dstTable); err != nil {
			return fmt.Errorf("can't attach data parts for table '%s.%s': %v", table.Database, table.Table, err)
		}
	} else {
		logger.Info().Msg("skipping ATTACH PART for Replicated*MergeTree table due to --replicated-copy-to-detached flag")
	}
	return nil
}

func (b *Backuper) downloadObjectDiskParts(ctx context.Context, backupName string, backupMetadata metadata.BackupMetadata, backupTable metadata.TableMetadata, diskMap, diskTypes map[string]string, disks []clickhouse.Disk) (int64, error) {
	logger := log.With().Fields(map[string]interface{}{
		"operation": "downloadObjectDiskParts",
		"table":     fmt.Sprintf("%s.%s", backupTable.Database, backupTable.Table),
	}).Logger()
	size := int64(0)
	dbAndTableDir := path.Join(common.TablePathEncode(backupTable.Database), common.TablePathEncode(backupTable.Table))
	ctx, cancel := context.WithCancel(ctx)
	defer cancel()

	// Initialize performance monitor for object disk downloads
	initialConcurrency := b.cfg.GetOptimalObjectDiskConcurrency()
	maxConcurrency := int(b.cfg.GetOptimalDownloadConcurrency())
	if maxConcurrency < initialConcurrency {
		maxConcurrency = initialConcurrency * 2
	}
	performanceMonitor := NewPerformanceMonitor(initialConcurrency, maxConcurrency)

	// Add performance callback to log significant changes
	performanceMonitor.AddCallback(func(monitor *PerformanceMonitor, event PerformanceEvent) {
		metrics := monitor.GetMetrics()
		switch event {
		case EventPerformanceDegradation:
			log.Warn().
				Float64("current_speed_mbps", metrics.CurrentSpeed/(1024*1024)).
				Float64("average_speed_mbps", metrics.AverageSpeed/(1024*1024)).
				Float64("peak_speed_mbps", metrics.PeakSpeed/(1024*1024)).
				Int32("concurrency", metrics.CurrentConcurrency).
				Str("table", fmt.Sprintf("%s.%s", backupTable.Database, backupTable.Table)).
				Msg("performance degradation detected")
		case EventConcurrencyAdjusted:
			log.Info().
				Int32("concurrency", metrics.CurrentConcurrency).
				Float64("speed_mbps", metrics.CurrentSpeed/(1024*1024)).
				Str("table", fmt.Sprintf("%s.%s", backupTable.Database, backupTable.Table)).
				Msg("concurrency adjusted for better performance")
		}
	})

	// Start performance monitoring
	monitorCtx, monitorCancel := context.WithCancel(ctx)
	defer monitorCancel()
	go performanceMonitor.StartMonitoring(monitorCtx)

	var err error
	for diskName, parts := range backupTable.Parts {
		if b.shouldDiskNameSkipByNameOrType(diskName, disks) {
			log.Warn().Str("database", backupTable.Database).Str("table", backupTable.Table).Str("disk.Name", diskName).Msg("skipped")
			continue
		}
		diskType, exists := diskTypes[diskName]
		if !exists {
			return 0, fmt.Errorf("%s disk doesn't present in diskTypes: %v", diskName, diskTypes)
		}
		isObjectDiskEncrypted := false
		if diskType == "encrypted" {
			if diskPath, exists := diskMap[diskName]; !exists {
				for _, part := range parts {
					if part.RebalancedDisk != "" {
						diskPath = diskMap[part.RebalancedDisk]
						if b.isDiskTypeEncryptedObject(clickhouse.Disk{Type: diskTypes[part.RebalancedDisk], Name: part.RebalancedDisk, Path: diskPath}, disks) {
							isObjectDiskEncrypted = true
							break
						}
					}
				}
			} else {
				isObjectDiskEncrypted = b.isDiskTypeEncryptedObject(clickhouse.Disk{Type: diskType, Name: diskName, Path: diskPath}, disks)
			}
		}
		isObjectDisk := b.isDiskTypeObject(diskType)
		if isObjectDisk || isObjectDiskEncrypted {
			if err = config.ValidateObjectDiskConfig(b.cfg); err != nil {
				return 0, err
			}
			if _, exists := diskMap[diskName]; !exists {
				for _, part := range parts {
					if part.RebalancedDisk != "" {
						if err = object_disk.InitCredentialsAndConnections(ctx, b.ch, b.cfg, part.RebalancedDisk); err != nil {
							return 0, err
						}
					}
				}
			} else if err = object_disk.InitCredentialsAndConnections(ctx, b.ch, b.cfg, diskName); err != nil {
				return 0, err
			}
			start := time.Now()
			downloadObjectDiskPartsWorkingGroup, downloadCtx := errgroup.WithContext(ctx)
			// Start with optimal concurrency and make it adaptive
			objectDiskConcurrency := performanceMonitor.GetCurrentConcurrency()
			downloadObjectDiskPartsWorkingGroup.SetLimit(int(objectDiskConcurrency))
			var isCopyFailed atomic.Bool
			isCopyFailed.Store(false)

			// Adaptive concurrency adjustment during download
			adjustmentTicker := time.NewTicker(30 * time.Second)
			adjustmentDone := make(chan struct{})
			go func() {
				defer close(adjustmentDone)
				defer adjustmentTicker.Stop()
				for {
					select {
					case <-downloadCtx.Done():
						return
					case <-adjustmentDone:
						return
					case <-adjustmentTicker.C:
						newConcurrency := performanceMonitor.AdjustConcurrency()
						if newConcurrency != objectDiskConcurrency {
							objectDiskConcurrency = newConcurrency
							// Note: errgroup doesn't support runtime limit changes,
							// but this will affect future batches
							log.Debug().
								Int32("new_concurrency", newConcurrency).
								Str("table", fmt.Sprintf("%s.%s", backupTable.Database, backupTable.Table)).
								Msg("adjusted download concurrency")
						}
					}
				}
			}()
			defer func() {
				adjustmentDone <- struct{}{}
			}()
			for _, part := range parts {
				dstDiskName := diskName
				if part.RebalancedDisk != "" {
					dstDiskName = part.RebalancedDisk
				}
				partPath := path.Join(diskMap[dstDiskName], "backup", backupName, "shadow", dbAndTableDir, dstDiskName, part.Name)
				srcBackupName := backupName
				srcDiskName := diskName
				// copy from required backup for required data parts, https://github.com/Altinity/clickhouse-backup/issues/865
				if part.Required && backupMetadata.RequiredBackup != "" {
					var findRecursiveErr error
					srcBackupName, srcDiskName, findRecursiveErr = b.findObjectDiskPartRecursive(ctx, backupMetadata, backupTable, part, diskName, logger)
					if findRecursiveErr != nil {
						return 0, findRecursiveErr
					}
				}
				walkErr := filepath.Walk(partPath, func(fPath string, fInfo fs.FileInfo, err error) error {
					if err != nil {
						return err
					}
					if fInfo.IsDir() {
						return nil
					}
					// fix https://github.com/Altinity/clickhouse-backup/issues/826
					if strings.Contains(fInfo.Name(), "frozen_metadata.txt") {
						return nil
					}
					if b.resume {
						if isAlreadyProcessed, copiedSize := b.resumableState.IsAlreadyProcessed(path.Join(fPath, fInfo.Name())); isAlreadyProcessed {
							atomic.AddInt64(&size, copiedSize)
							return nil
						}
					}
					objMeta, err := object_disk.ReadMetadataFromFile(fPath)
					if err != nil {
						return err
					}
					if objMeta.StorageObjectCount < 1 && objMeta.Version < object_disk.VersionRelativePath {
						return fmt.Errorf("%s: invalid object_disk.Metadata: %#v", fPath, objMeta)
					}
					//to allow deleting Object Disk Data during DROP TABLE/DATABASE ...SYNC
					if objMeta.RefCount > 0 || objMeta.ReadOnly {
						objMeta.RefCount = 0
						objMeta.ReadOnly = false
						logger.Debug().Msgf("%s %#v set RefCount=0 and ReadOnly=0", fPath, objMeta.StorageObjects)
						if writeMetaErr := object_disk.WriteMetadataToFile(objMeta, fPath); writeMetaErr != nil {
							return fmt.Errorf("%s: object_disk.WriteMetadataToFile return error: %v", fPath, writeMetaErr)
						}
					}
					downloadObjectDiskPartsWorkingGroup.Go(func() error {
						var srcBucket, srcKey string
						for _, storageObject := range objMeta.StorageObjects {
							if storageObject.ObjectSize == 0 {
								continue
							}
							objectDiskPath, objectDiskPathErr := b.getObjectDiskPath()
							if objectDiskPathErr != nil {
								return objectDiskPathErr
							}
							srcKey = path.Join(objectDiskPath, srcBackupName, srcDiskName, storageObject.ObjectRelativePath)
							srcBucket = ""
							if b.cfg.General.RemoteStorage == "s3" {
								srcBucket = b.cfg.S3.Bucket
							} else if b.cfg.General.RemoteStorage == "gcs" {
								srcBucket = b.cfg.GCS.Bucket
							} else if b.cfg.General.RemoteStorage == "azblob" {
								srcBucket = b.cfg.AzureBlob.Container
							}
							copiedSize := int64(0)
							var copyObjectErr error
							if !b.cfg.General.AllowObjectDiskStreaming {
								retry := retrier.New(retrier.ExponentialBackoff(b.cfg.General.RetriesOnFailure, common.AddRandomJitter(b.cfg.General.RetriesDuration, b.cfg.General.RetriesJitter)), b)
								copyObjectErr = retry.RunCtx(downloadCtx, func(ctx context.Context) error {
									var retryErr error
									copiedSize, retryErr = object_disk.CopyObject(downloadCtx, dstDiskName, storageObject.ObjectSize, srcBucket, srcKey, storageObject.ObjectRelativePath)
									return retryErr
								})
								if copyObjectErr != nil {
									return fmt.Errorf("object_disk.CopyObject `%s`.`%s` error: %v", backupTable.Database, backupTable.Table, copyObjectErr)
								}
							} else {
								copyObjectErr = nil
								if srcBucket != "" && !isCopyFailed.Load() {
									copiedSize, copyObjectErr = object_disk.CopyObject(downloadCtx, dstDiskName, storageObject.ObjectSize, srcBucket, srcKey, storageObject.ObjectRelativePath)
									if copyObjectErr != nil {
										isCopyFailed.Store(true)
										log.Warn().Msgf("object_disk.CopyObject `%s`.`%s` error: %v, will try streaming via local memory (possible high network traffic)", backupTable.Database, backupTable.Table, copyObjectErr)
									}
								}
								//srcBucket empty when use non CopyObject compatible `remote_storage` type
								if srcBucket == "" || isCopyFailed.Load() {
									srcStorage := b.dst
									dstConnection, connectionExists := object_disk.DisksConnections.Load(dstDiskName)
									if !connectionExists {
										return fmt.Errorf("unknown object_disk.DisksConnections %s", dstDiskName)
									}
									dstStorage := dstConnection.GetRemoteStorage()
									dstKey := path.Join(dstConnection.GetRemoteObjectDiskPath(), storageObject.ObjectRelativePath)
									retry := retrier.New(retrier.ExponentialBackoff(b.cfg.General.RetriesOnFailure, common.AddRandomJitter(b.cfg.General.RetriesDuration, b.cfg.General.RetriesJitter)), b)
									copyObjectErr = retry.RunCtx(downloadCtx, func(ctx context.Context) error {
										return object_disk.CopyObjectStreaming(downloadCtx, srcStorage, dstStorage, srcKey, dstKey)
									})
									if copyObjectErr != nil {
										return fmt.Errorf("object_disk.CopyObjectStreaming error: %v", copyObjectErr)
									}
									copiedSize = storageObject.ObjectSize
								}
							}
							atomic.AddInt64(&size, copiedSize)
							// Track performance for adaptive concurrency
							if copiedSize > 0 {
								performanceMonitor.AddBytes(copiedSize)
								performanceMonitor.UpdateSpeed()
							}
						}
						if b.resume {
							b.resumableState.AppendToState(path.Join(fPath, fInfo.Name()), objMeta.TotalSize)
						}
						return nil
					})
					return nil
				})
				if walkErr != nil {
					return 0, walkErr
				}
			}
			if wgWaitErr := downloadObjectDiskPartsWorkingGroup.Wait(); wgWaitErr != nil {
				return 0, fmt.Errorf("one of downloadObjectDiskParts go-routine return error: %v", wgWaitErr)
			}
			// Log final performance metrics
			finalMetrics := performanceMonitor.GetMetrics()
			logger.Info().
				Str("disk", diskName).
				Str("duration", utils.HumanizeDuration(time.Since(start))).
				Str("size", utils.FormatBytes(uint64(size))).
				Float64("avg_speed_mbps", finalMetrics.AverageSpeed/(1024*1024)).
				Float64("peak_speed_mbps", finalMetrics.PeakSpeed/(1024*1024)).
				Int32("final_concurrency", finalMetrics.CurrentConcurrency).
				Bool("degradation_detected", finalMetrics.DegradationDetected).
				Msg("object_disk data downloaded with performance metrics")
		}
	}

	return size, nil
}

func (b *Backuper) findObjectDiskPartRecursive(ctx context.Context, backup metadata.BackupMetadata, table metadata.TableMetadata, part metadata.Part, diskName string, logger zerolog.Logger) (string, string, error) {
	if !part.Required {
		return backup.BackupName, diskName, nil
	}
	if part.Required && backup.RequiredBackup == "" {
		return "", "", fmt.Errorf("part %s have required flag, in %s but backup.RequiredBackup is empty", part.Name, backup.BackupName)
	}
	requiredBackup, err := b.ReadBackupMetadataRemote(ctx, backup.RequiredBackup)
	if err != nil {
		return "", "", err
	}
	var requiredTable *metadata.TableMetadata
	requiredTable, err = b.downloadTableMetadataIfNotExists(ctx, requiredBackup.BackupName, metadata.TableTitle{Database: table.Database, Table: table.Table})
	if err != nil {
		return "", "", err
	}
	// @todo think about add check what if disk type could changed (should already restricted, cause upload seek part in the same disk name)
	for requiredDiskName, parts := range requiredTable.Parts {
		for _, requiredPart := range parts {
			if requiredPart.Name == part.Name {
				if requiredPart.Required {
					return b.findObjectDiskPartRecursive(ctx, *requiredBackup, *requiredTable, requiredPart, requiredDiskName, logger)
				}
				return requiredBackup.BackupName, requiredDiskName, nil
			}
		}

	}
	return "", "", fmt.Errorf("part %s have required flag in %s, but not found in %s", part.Name, backup.BackupName, backup.RequiredBackup)
}

func (b *Backuper) checkMissingTables(tablesForRestore ListOfTables, chTables []clickhouse.Table) []string {
	var missingTables []string
	for _, table := range tablesForRestore {
		dstDatabase := table.Database
		dstTable := table.Table
		if len(b.cfg.General.RestoreDatabaseMapping) > 0 {
			if targetDB, isMapped := b.cfg.General.RestoreDatabaseMapping[table.Database]; isMapped {
				dstDatabase = targetDB
			}
		}
		if len(b.cfg.General.RestoreTableMapping) > 0 {
			if targetTable, isMapped := b.cfg.General.RestoreTableMapping[table.Table]; isMapped {
				dstTable = targetTable
			}
		}
		found := false
		for _, chTable := range chTables {
			if (dstDatabase == chTable.Database) && (dstTable == chTable.Name) {
				found = true
				break
			}
		}
		if !found {
			missingTables = append(missingTables, fmt.Sprintf("'%s.%s'", dstDatabase, table.Table))
		}
	}
	return missingTables
}

func (b *Backuper) prepareDstTablesMap(chTables []clickhouse.Table) map[metadata.TableTitle]clickhouse.Table {
	dstTablesMap := map[metadata.TableTitle]clickhouse.Table{}
	for i, chTable := range chTables {
		dstTablesMap[metadata.TableTitle{
			Database: chTables[i].Database,
			Table:    chTables[i].Name,
		}] = chTable
	}
	return dstTablesMap
}

func (b *Backuper) changeTablePatternFromRestoreMapping(tablePattern, objType string) string {
	var mapping map[string]string
	switch objType {
	case "database":
		mapping = b.cfg.General.RestoreDatabaseMapping
	case "table":
		mapping = b.cfg.General.RestoreDatabaseMapping
	default:
		return ""
	}
	for sourceObj, targetObj := range mapping {
		if tablePattern != "" {
			sourceObjRE := regexp.MustCompile(fmt.Sprintf("(^%s.*)|(,%s.*)", sourceObj, sourceObj))
			if sourceObjRE.MatchString(tablePattern) {
				matches := sourceObjRE.FindAllStringSubmatch(tablePattern, -1)
				substitution := targetObj + ".*"
				if strings.HasPrefix(matches[0][1], ",") {
					substitution = "," + substitution
				}
				tablePattern = sourceObjRE.ReplaceAllString(tablePattern, substitution)
			} else {
				tablePattern += "," + targetObj + ".*"
			}
		} else {
			tablePattern += targetObj + ".*"
		}
	}
	return tablePattern
}

func (b *Backuper) restoreEmbedded(ctx context.Context, backupName string, schemaOnly, dataOnly bool, version int, tablesForRestore ListOfTables, partitionsNameList map[metadata.TableTitle][]string) error {
	tablesSQL := ""
	l := len(tablesForRestore)
	for i, t := range tablesForRestore {
		if t.Query != "" {
			kind := "TABLE"
			if strings.Contains(t.Query, " DICTIONARY ") {
				kind = "DICTIONARY"
			}
			if newDb, isMapped := b.cfg.General.RestoreDatabaseMapping[t.Database]; isMapped {
				tablesSQL += fmt.Sprintf("%s `%s`.`%s` AS `%s`.`%s`", kind, t.Database, t.Table, newDb, t.Table)
			} else {
				tablesSQL += fmt.Sprintf("%s `%s`.`%s`", kind, t.Database, t.Table)
			}

			if strings.Contains(t.Query, " VIEW ") {
				kind = "VIEW"
			}

			if kind == "TABLE" && len(partitionsNameList) > 0 {
				if tablePartitions, exists := partitionsNameList[metadata.TableTitle{Table: t.Table, Database: t.Database}]; exists && len(tablePartitions) > 0 {
					if tablePartitions[0] != "*" {
						partitionsSQL := fmt.Sprintf("'%s'", strings.Join(tablePartitions, "','"))
						if strings.HasPrefix(partitionsSQL, "'(") {
							partitionsSQL = strings.Join(tablePartitions, ",")
						}
						tablesSQL += fmt.Sprintf(" PARTITIONS %s", partitionsSQL)
					}
				}
			}
			if i < l-1 {
				tablesSQL += ", "
			}
		}
	}
	settings := b.getEmbeddedRestoreSettings(version)
	if schemaOnly {
		settings = append(settings, "structure_only=1")
	}
	if dataOnly {
		settings = append(settings, "allow_non_empty_tables=1")
	}
	embeddedBackupLocation, err := b.getEmbeddedBackupLocation(ctx, backupName)
	if err != nil {
		return err
	}
	settingsStr := ""
	if len(settings) > 0 {
		settingsStr = "SETTINGS " + strings.Join(settings, ", ")
	}
	restoreSQL := fmt.Sprintf("RESTORE %s FROM %s %s", tablesSQL, embeddedBackupLocation, settingsStr)
	restoreResults := make([]clickhouse.SystemBackups, 0)
	if err := b.ch.SelectContext(ctx, &restoreResults, restoreSQL); err != nil {
		return fmt.Errorf("restore error: %v", err)
	}
	if len(restoreResults) == 0 || restoreResults[0].Status != "RESTORED" {
		return fmt.Errorf("restore wrong result: %v", restoreResults)
	}
	return nil
}<|MERGE_RESOLUTION|>--- conflicted
+++ resolved
@@ -2046,7 +2046,6 @@
 	}
 	return decryptedData, nil
 }
-<<<<<<< HEAD
 
 // decryptNamedCollectionKeeperJSON decrypts an encrypted named collection keeper value
 func (b *Backuper) decryptNamedCollectionKeeperJSON(node keeper.DumpNode, keyHex string) (keeper.DumpNode, error) {
@@ -2061,22 +2060,6 @@
 	return node, nil
 }
 
-=======
-
-// decryptNamedCollectionKeeperJSON decrypts an encrypted named collection keeper value
-func (b *Backuper) decryptNamedCollectionKeeperJSON(node keeper.DumpNode, keyHex string) (keeper.DumpNode, error) {
-	if len(node.Value) == 0 || len(node.Value) < 3 || !strings.HasPrefix(string(node.Value), "ENC") {
-		return node, fmt.Errorf("does not have ENC encrypted header")
-	}
-	decryptedValue, err := b.decryptNamedCollectionData(node.Value, keyHex)
-	if err != nil {
-		return node, fmt.Errorf("path %s: %v", node.Path, err)
-	}
-	node.Value = decryptedValue
-	return node, nil
-}
-
->>>>>>> 2ae1da26
 // decryptNamedCollectionData decrypts an encrypted named collection data
 func (b *Backuper) decryptNamedCollectionData(data []byte, keyHex string) ([]byte, error) {
 	// 2. Check header signature
