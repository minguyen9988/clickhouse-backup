package backup

import (
	"context"
	"encoding/json"
	"fmt"
	"io/ioutil"
	"os"
	"os/exec"
	"path"
	"regexp"
	"strings"
	"time"

	"github.com/AlexAkulov/clickhouse-backup/pkg/common"
	"github.com/AlexAkulov/clickhouse-backup/pkg/config"

	"github.com/mattn/go-shellwords"

	"github.com/AlexAkulov/clickhouse-backup/pkg/clickhouse"
	"github.com/AlexAkulov/clickhouse-backup/pkg/filesystemhelper"
	"github.com/AlexAkulov/clickhouse-backup/pkg/metadata"
	"github.com/AlexAkulov/clickhouse-backup/pkg/utils"
	apexLog "github.com/apex/log"
	recursiveCopy "github.com/otiai10/copy"
	"github.com/yargevad/filepathx"
)

var CreateDatabaseRE = regexp.MustCompile(`(?m)^CREATE DATABASE (\s*)(\S+)(\s*)`)

// Restore - restore tables matched by tablePattern from backupName
func Restore(cfg *config.Config, backupName, tablePattern string, databaseMapping, partitions []string, schemaOnly, dataOnly, dropTable, rbacOnly, configsOnly bool) error {
	backupName = CleanBackupNameRE.ReplaceAllString(backupName, "")
	if err := prepareRestoreDatabaseMapping(cfg, databaseMapping); err != nil {
		return err
	}

	log := apexLog.WithFields(apexLog.Fields{
		"backup":    backupName,
		"operation": "restore",
	})
	doRestoreData := !schemaOnly || dataOnly

	ch := &clickhouse.ClickHouse{
		Config: &cfg.ClickHouse,
	}
	if backupName == "" {
		_ = PrintLocalBackups(cfg, "all")
		return fmt.Errorf("select backup for restore")
	}
	if err := ch.Connect(); err != nil {
		return fmt.Errorf("can't connect to clickhouse: %v", err)
	}
	defer ch.Close()
	disks, err := ch.GetDisks()
	if err != nil {
		return err
	}
	defaultDataPath, err := ch.GetDefaultPath(disks)
	if err != nil {
		log.Warnf("%v", err)
		return ErrUnknownClickhouseDataPath
	}
	backupMetafileLocalPaths := []string{path.Join(defaultDataPath, "backup", backupName, "metadata.json")}
	var backupMetadataBody []byte
	isEmbedded := false
	embeddedBackupPath, err := ch.GetEmbeddedBackupPath(disks)
	if err == nil && embeddedBackupPath != "" {
		backupMetafileLocalPaths = append(backupMetafileLocalPaths, path.Join(embeddedBackupPath, backupName, "metadata.json"))
	} else if cfg.ClickHouse.UseEmbeddedBackupRestore && cfg.ClickHouse.EmbeddedBackupDisk == "" {
		log.Warnf("%v", err)
	} else if err != nil {
		return err
	}
	for _, metadataPath := range backupMetafileLocalPaths {
		backupMetadataBody, err = ioutil.ReadFile(metadataPath)
		if err == nil && embeddedBackupPath != "" {
			isEmbedded = strings.HasPrefix(metadataPath, embeddedBackupPath)
			break
		}
	}

	if err == nil {
		backupMetadata := metadata.BackupMetadata{}
		if err := json.Unmarshal(backupMetadataBody, &backupMetadata); err != nil {
			return err
		}
		if schemaOnly || doRestoreData {
			for _, database := range backupMetadata.Databases {
<<<<<<< HEAD
				targetDB := database.Name
				isMapped := false
				if !IsInformationSchema(targetDB) {
					if targetDB, isMapped = cfg.General.RestoreDatabaseMapping[database.Name]; !isMapped {
						targetDB = database.Name
					}
					substitution := fmt.Sprintf("CREATE DATABASE IF NOT EXISTS ${1}`%s`${3}", targetDB)
					if cfg.General.RestoreSchemaOnCluster != "" {
						substitution = fmt.Sprintf("CREATE DATABASE IF NOT EXISTS ${1}`%s` ON CLUSTER '%s' ${3}", targetDB, cfg.General.RestoreSchemaOnCluster)
					}
					if err = ch.CreateDatabaseFromQuery(CreateDatabaseRE.ReplaceAllString(database.Query, substitution)); err != nil {
=======
				if !IsInformationSchema(database.Name) {
					if err := ch.CreateDatabaseFromQuery(database.Query, cfg.General.RestoreSchemaOnCluster); err != nil {
>>>>>>> 3129e7d6
						return err
					}
				}
			}
			for _, function := range backupMetadata.Functions {
				if err := ch.CreateUserDefinedFunction(function.Name, function.CreateQuery, cfg.General.RestoreSchemaOnCluster); err != nil {
					return err
				}
			}
		}
		if len(backupMetadata.Tables) == 0 {
			log.Warnf("'%s' doesn't contains tables for restore", backupName)
			if (!rbacOnly) && (!configsOnly) {
				return nil
			}
		}
	} else if !os.IsNotExist(err) { // Legacy backups don't contain metadata.json
		return err
	}
	needRestart := false
	if rbacOnly && !isEmbedded {
		if err := restoreRBAC(ch, backupName, disks); err != nil {
			return err
		}
		needRestart = true
	}
	if configsOnly && !isEmbedded {
		if err := restoreConfigs(ch, backupName, disks); err != nil {
			return err
		}
		needRestart = true
	}

	if needRestart {
		log.Warnf("%s contains `access` or `configs` directory, so we need exec %s", backupName, ch.Config.RestartCommand)
		cmd, err := shellwords.Parse(ch.Config.RestartCommand)
		if err != nil {
			return err
		}
		ctx, cancel := context.WithTimeout(context.Background(), 180*time.Second)
		log.Infof("run %s", ch.Config.RestartCommand)
		var out []byte
		if len(cmd) > 1 {
			out, err = exec.CommandContext(ctx, cmd[0], cmd[1:]...).CombinedOutput()
		} else {
			out, err = exec.CommandContext(ctx, cmd[0]).CombinedOutput()
		}
		cancel()
		log.Debug(string(out))
		return err
	}

	if schemaOnly || (schemaOnly == dataOnly) {
		if err := RestoreSchema(cfg, ch, backupName, tablePattern, dropTable, disks, isEmbedded); err != nil {
			return err
		}
	}
	if dataOnly || (schemaOnly == dataOnly) {
		partitionsToRestore, partitions := filesystemhelper.CreatePartitionsToBackupMap(partitions)
		if err := RestoreData(cfg, ch, backupName, tablePattern, partitions, partitionsToRestore, disks, isEmbedded); err != nil {
			return err
		}
	}
	log.Info("done")
	return nil
}

func prepareRestoreDatabaseMapping(cfg *config.Config, databaseMapping []string) error {
	for i := 0; i < len(databaseMapping); i++ {
		splitByCommas := strings.Split(databaseMapping[i], ",")
		for _, m := range splitByCommas {
			splitByColon := strings.Split(m, ":")
			if len(splitByColon) != 2 {
				return fmt.Errorf("restore-database-mapping %s should only have srcDatabase:destinationDatabase format for each map rule", m)
			}
			cfg.General.RestoreDatabaseMapping[splitByColon[0]] = splitByColon[1]
		}
	}
	return nil
}

// restoreRBAC - copy backup_name>/rbac folder to access_data_path
func restoreRBAC(ch *clickhouse.ClickHouse, backupName string, disks []clickhouse.Disk) error {
	accessPath, err := ch.GetAccessManagementPath(nil)
	if err != nil {
		return err
	}
	if err = restoreBackupRelatedDir(ch, backupName, "access", accessPath, disks); err == nil {
		markFile := path.Join(accessPath, "need_rebuild_lists.mark")
		apexLog.Infof("create %s for properly rebuild RBAC after restart clickhouse-server", markFile)
		file, err := os.Create(markFile)
		if err != nil {
			return err
		}
		_ = file.Close()
		_ = filesystemhelper.Chown(markFile, ch, disks, false)
		listFilesPattern := path.Join(accessPath, "*.list")
		apexLog.Infof("remove %s for properly rebuild RBAC after restart clickhouse-server", listFilesPattern)
		if listFiles, err := filepathx.Glob(listFilesPattern); err != nil {
			return err
		} else {
			for _, f := range listFiles {
				if err := os.Remove(f); err != nil {
					return err
				}
			}
		}
	}
	if !os.IsNotExist(err) {
		return err
	}
	return nil
}

// restoreConfigs - copy backup_name/configs folder to /etc/clickhouse-server/
func restoreConfigs(ch *clickhouse.ClickHouse, backupName string, disks []clickhouse.Disk) error {
	if err := restoreBackupRelatedDir(ch, backupName, "configs", ch.Config.ConfigDir, disks); err != nil && os.IsNotExist(err) {
		return nil
	} else {
		return err
	}
}

func restoreBackupRelatedDir(ch *clickhouse.ClickHouse, backupName, backupPrefixDir, destinationDir string, disks []clickhouse.Disk) error {
	defaultDataPath, err := ch.GetDefaultPath(disks)
	if err != nil {
		return ErrUnknownClickhouseDataPath
	}
	srcBackupDir := path.Join(defaultDataPath, "backup", backupName, backupPrefixDir)
	info, err := os.Stat(srcBackupDir)
	if err != nil {
		return err
	}

	if !info.IsDir() {
		return fmt.Errorf("%s is not a dir", srcBackupDir)
	}
	apexLog.Debugf("copy %s -> %s", srcBackupDir, destinationDir)
	copyOptions := recursiveCopy.Options{OnDirExists: func(src, dest string) recursiveCopy.DirExistsAction {
		return recursiveCopy.Merge
	}}
	if err := recursiveCopy.Copy(srcBackupDir, destinationDir, copyOptions); err != nil {
		return err
	}

	files, err := filepathx.Glob(path.Join(destinationDir, "**"))
	if err != nil {
		return err
	}
	files = append(files, destinationDir)
	for _, localFile := range files {
		if err := filesystemhelper.Chown(localFile, ch, disks, false); err != nil {
			return err
		}
	}
	return nil
}

// RestoreSchema - restore schemas matched by tablePattern from backupName
func RestoreSchema(cfg *config.Config, ch *clickhouse.ClickHouse, backupName string, tablePattern string, dropTable bool, disks []clickhouse.Disk, isEmbedded bool) error {
	log := apexLog.WithFields(apexLog.Fields{
		"backup":    backupName,
		"operation": "restore",
	})

	defaultDataPath, err := ch.GetDefaultPath(disks)
	if err != nil {
		return ErrUnknownClickhouseDataPath
	}
	version, err := ch.GetVersion()
	if err != nil {
		return err
	}
	metadataPath := path.Join(defaultDataPath, "backup", backupName, "metadata")
	if isEmbedded {
		defaultDataPath, err = ch.GetEmbeddedBackupPath(disks)
		if err != nil {
			return err
		}
		metadataPath = path.Join(defaultDataPath, backupName, "metadata")
	}
	info, err := os.Stat(metadataPath)
	if err != nil {
		return err
	}
	if !info.IsDir() {
		return fmt.Errorf("%s is not a dir", metadataPath)
	}
	if tablePattern == "" {
		tablePattern = "*"
	}
	tablesForRestore, err := getTableListByPatternLocal(cfg, metadataPath, tablePattern, dropTable, nil)
	if err != nil {
		return err
	}
	// if restore-database-mapping specified, create database in mapping rules instead of in backup files.
	if len(cfg.General.RestoreDatabaseMapping) > 0 {
		err = changeTableQueryToAdjustDatabaseMapping(&tablesForRestore, cfg.General.RestoreDatabaseMapping)
		if err != nil {
			return err
		}
	}
	if len(tablesForRestore) == 0 {
		return fmt.Errorf("no have found schemas by %s in %s", tablePattern, backupName)
	}

	if dropErr := dropExistsTables(cfg, ch, tablesForRestore, version, log); dropErr != nil {
		return dropErr
	}
	var restoreErr error
	if isEmbedded {
		restoreErr = restoreSchemaEmbedded(cfg, ch, backupName, tablesForRestore)
	} else {
		restoreErr = restoreSchemaRegular(cfg, ch, tablesForRestore, version, log)
	}
	if restoreErr != nil {
		return restoreErr
	}
	return nil
}

var UUIDWithReplicatedMergeTreeRE = regexp.MustCompile(`^(.+)(UUID)(\s+)'([^']+)'(.+)({uuid})(.*)`)

func restoreSchemaEmbedded(cfg *config.Config, ch *clickhouse.ClickHouse, backupName string, tablesForRestore ListOfTables) error {
	return restoreEmbedded(cfg, ch, backupName, true, tablesForRestore, nil)
}

func restoreEmbedded(cfg *config.Config, ch *clickhouse.ClickHouse, backupName string, restoreOnlySchema bool, tablesForRestore ListOfTables, partititions []string) error {
	restoreSQL := "Disk(?,?)"
	tablesSQL := ""
	l := len(tablesForRestore)
	for i, t := range tablesForRestore {
		if t.Query != "" {
			kind := "TABLE"
			if strings.Contains(t.Query, " DICTIONARY ") {
				kind = "DICTIONARY"
			}
			if newDb, isMapped := cfg.General.RestoreDatabaseMapping[t.Database]; isMapped {
				tablesSQL += fmt.Sprintf("%s `%s`.`%s` AS `%s`.`%s`", kind, t.Database, t.Table, newDb, t.Table)
			} else {
				tablesSQL += fmt.Sprintf("%s `%s`.`%s`", kind, t.Database, t.Table)
			}

			if strings.Contains(t.Query, " VIEW ") {
				kind = "VIEW"
			}

			if kind == "TABLE" && len(partititions) > 0 {
				tablesSQL += fmt.Sprintf(" PARTITIONS '%s'", strings.Join(partititions, "','"))
			}
			if i < l-1 {
				tablesSQL += ", "
			}
		}
	}
	settings := ""
	if restoreOnlySchema {
		settings = "SETTINGS structure_only=true"
	}
	restoreSQL = fmt.Sprintf("RESTORE %s FROM %s %s", tablesSQL, restoreSQL, settings)
	restoreResults := make([]clickhouse.SystemBackups, 0)
	if err := ch.Select(&restoreResults, restoreSQL, cfg.ClickHouse.EmbeddedBackupDisk, backupName); err != nil {
		return fmt.Errorf("restore error: %v", err)
	}
	if len(restoreResults) == 0 || restoreResults[0].Status != "RESTORED" {
		return fmt.Errorf("restore wrong result: %v", restoreResults)
	}
	return nil
}

func restoreSchemaRegular(cfg *config.Config, ch *clickhouse.ClickHouse, tablesForRestore ListOfTables, version int, log *apexLog.Entry) error {
	totalRetries := len(tablesForRestore)
	restoreRetries := 0
	isDatabaseCreated := common.EmptyMap{}
	var restoreErr error
	for restoreRetries < totalRetries {
		var notRestoredTables ListOfTables
		for _, schema := range tablesForRestore {
			// if metadata.json doesn't contains "databases", we will re-create tables with default engine
<<<<<<< HEAD
			if _, isCreated := isDatabaseCreated[schema.Database]; !isCreated {
				if err := ch.CreateDatabase(schema.Database, cfg.General.RestoreSchemaOnCluster); err != nil {
					return fmt.Errorf("can't create database '%s': %v", schema.Database, err)
				} else {
					isDatabaseCreated[schema.Database] = struct{}{}
				}
=======
			if err := ch.CreateDatabase(schema.Database, cfg.General.RestoreSchemaOnCluster); err != nil {
				return fmt.Errorf("can't create database '%s': %v", schema.Database, err)
>>>>>>> 3129e7d6
			}
			//materialized and window views should restore via ATTACH
			schema.Query = strings.Replace(
				schema.Query, "CREATE MATERIALIZED VIEW", "ATTACH MATERIALIZED VIEW", 1,
			)
			schema.Query = strings.Replace(
				schema.Query, "CREATE WINDOW VIEW", "ATTACH WINDOW VIEW", 1,
			)
			schema.Query = strings.Replace(
				schema.Query, "CREATE LIVE VIEW", "ATTACH LIVE VIEW", 1,
			)
			// https://github.com/AlexAkulov/clickhouse-backup/issues/466
			if cfg.General.RestoreSchemaOnCluster == "" && strings.Contains(schema.Query, "{uuid}") && strings.Contains(schema.Query, "Replicated") {
				if !strings.Contains(schema.Query, "UUID") {
					log.Warnf("table query doesn't contains UUID, can't guarantee properly restore for ReplicatedMergeTree")
				} else {
					schema.Query = UUIDWithReplicatedMergeTreeRE.ReplaceAllString(schema.Query, "$1$2$3'$4'$5$4$7")
				}
			}
			restoreErr = ch.CreateTable(clickhouse.Table{
				Database: schema.Database,
				Name:     schema.Table,
			}, schema.Query, false, cfg.General.RestoreSchemaOnCluster, version)

			if restoreErr != nil {
				restoreRetries++
				if restoreRetries >= totalRetries {
					return fmt.Errorf(
						"can't create table `%s`.`%s`: %v after %d times, please check your schema dependencies",
						schema.Database, schema.Table, restoreErr, restoreRetries,
					)
				} else {
					log.Warnf(
						"can't create table '%s.%s': %v, will try again", schema.Database, schema.Table, restoreErr,
					)
				}
				notRestoredTables = append(notRestoredTables, schema)
			}
		}
		tablesForRestore = notRestoredTables
		if len(tablesForRestore) == 0 {
			break
		}
	}
	return nil
}

func dropExistsTables(cfg *config.Config, ch *clickhouse.ClickHouse, tablesForDrop ListOfTables, version int, log *apexLog.Entry) error {
	var dropErr error
	dropRetries := 0
	totalRetries := len(tablesForDrop)
	for dropRetries < totalRetries {
		var notDroppedTables ListOfTables
		for i, schema := range tablesForDrop {
			if schema.Query == "" {
				possibleQueries := []string{
					fmt.Sprintf("CREATE DICTIONARY `%s`.`%s`", schema.Database, schema.Table),
					fmt.Sprintf("CREATE MATERIALIZED VIEW `%s`.`%s`", schema.Database, schema.Table),
				}
				if len(schema.Parts) > 0 {
					possibleQueries = append([]string{
						fmt.Sprintf("CREATE TABLE `%s`.`%s`", schema.Database, schema.Table),
					}, possibleQueries...)
				}
				for _, query := range possibleQueries {
					dropErr = ch.DropTable(clickhouse.Table{
						Database: schema.Database,
						Name:     schema.Table,
					}, query, cfg.General.RestoreSchemaOnCluster, version)
					if dropErr == nil {
						tablesForDrop[i].Query = query
					}
				}
			} else {
				dropErr = ch.DropTable(clickhouse.Table{
					Database: schema.Database,
					Name:     schema.Table,
				}, schema.Query, cfg.General.RestoreSchemaOnCluster, version)
			}

			if dropErr != nil {
				dropRetries++
				if dropRetries >= totalRetries {
					return fmt.Errorf(
						"can't drop table `%s`.`%s`: %v after %d times, please check your schema dependencies",
						schema.Database, schema.Table, dropErr, dropRetries,
					)
				} else {
					log.Warnf(
						"can't drop table '%s.%s': %v, will try again", schema.Database, schema.Table, dropErr,
					)
				}
				notDroppedTables = append(notDroppedTables, schema)
			}
		}
		tablesForDrop = notDroppedTables
		if len(tablesForDrop) == 0 {
			break
		}
	}
	return nil
}

// RestoreData - restore data for tables matched by tablePattern from backupName
func RestoreData(cfg *config.Config, ch *clickhouse.ClickHouse, backupName string, tablePattern string, partitions []string, partitionsToRestore common.EmptyMap, disks []clickhouse.Disk, isEmbedded bool) error {
	startRestore := time.Now()
	log := apexLog.WithFields(apexLog.Fields{
		"backup":    backupName,
		"operation": "restore",
	})
	defaultDataPath, err := ch.GetDefaultPath(disks)
	if err != nil {
		return ErrUnknownClickhouseDataPath
	}
	if clickhouse.IsClickhouseShadow(path.Join(defaultDataPath, "backup", backupName, "shadow")) {
		return fmt.Errorf("backups created in v0.0.1 is not supported now")
	}
	backup, _, err := getLocalBackup(cfg, backupName, disks)
	if err != nil {
		return fmt.Errorf("can't restore: %v", err)
	}

	diskMap := map[string]string{}
	for _, disk := range disks {
		diskMap[disk.Name] = disk.Path
	}
	var tablesForRestore ListOfTables
	if backup.Legacy {
		tablesForRestore, err = ch.GetBackupTablesLegacy(backupName, disks)
	} else {
		metadataPath := path.Join(defaultDataPath, "backup", backupName, "metadata")
		if isEmbedded {
			metadataPath = path.Join(diskMap[cfg.ClickHouse.EmbeddedBackupDisk], backupName, "metadata")
		}
		tablesForRestore, err = getTableListByPatternLocal(cfg, metadataPath, tablePattern, false, partitionsToRestore)
	}
	if err != nil {
		return err
	}
	if len(tablesForRestore) == 0 {
		return fmt.Errorf("no have found schemas by %s in %s", tablePattern, backupName)
	}
	log.Debugf("found %d tables with data in backup", len(tablesForRestore))
	if isEmbedded {
		err = restoreDataEmbedded(cfg, ch, backupName, tablesForRestore, partitions)
	} else {
		err = restoreDataRegular(cfg, ch, backupName, tablePattern, tablesForRestore, diskMap, disks, log)
	}
	if err != nil {
		return err
	}
	log.WithField("duration", utils.HumanizeDuration(time.Since(startRestore))).Info("done")
	return nil
}

func restoreDataEmbedded(cfg *config.Config, ch *clickhouse.ClickHouse, backupName string, tablesForRestore ListOfTables, partititions []string) error {
	return restoreEmbedded(cfg, ch, backupName, false, tablesForRestore, partititions)
}

func restoreDataRegular(cfg *config.Config, ch *clickhouse.ClickHouse, backupName string, tablePattern string, tablesForRestore ListOfTables, diskMap map[string]string, disks []clickhouse.Disk, log *apexLog.Entry) error {
	chTables, err := ch.GetTables(tablePattern)
	if err != nil {
		return err
	}
	for _, t := range tablesForRestore {
		for disk := range t.Parts {
			if _, diskExists := diskMap[disk]; !diskExists {
				log.Warnf("table '%s.%s' require disk '%s' that not found in clickhouse table system.disks, you can add nonexistent disks to `disk_mapping` in  `clickhouse` config section, data will restored to %s", t.Database, t.Table, disk, diskMap["default"])
				found := false
				for _, d := range disks {
					if d.Name == disk {
						found = true
						break
					}
				}
				if !found {
					newDisk := clickhouse.Disk{
						Name: disk,
						Path: diskMap["default"],
						Type: "local",
					}
					disks = append(disks, newDisk)
				}
			}
		}
	}
	dstTablesMap := map[metadata.TableTitle]clickhouse.Table{}
	for i := range chTables {
		dstTablesMap[metadata.TableTitle{
			Database: chTables[i].Database,
			Table:    chTables[i].Name,
		}] = chTables[i]
	}

	var missingTables []string
	for _, tableForRestore := range tablesForRestore {
		found := false
		if len(cfg.General.RestoreDatabaseMapping) > 0 {
			if targetDB, isMapped := cfg.General.RestoreDatabaseMapping[tableForRestore.Database]; isMapped {
				tableForRestore.Database = targetDB
			}
		}
		for _, chTable := range chTables {
			if (tableForRestore.Database == chTable.Database) && (tableForRestore.Table == chTable.Name) {
				found = true
				break
			}
		}
		if !found {
			missingTables = append(missingTables, fmt.Sprintf("'%s.%s'", tableForRestore.Database, tableForRestore.Table))
		}
	}
	if len(missingTables) > 0 {
		return fmt.Errorf("%s is not created. Restore schema first or create missing tables manually", strings.Join(missingTables, ", "))
	}

	for i, table := range tablesForRestore {
		// need mapped database path and original table.Database for CopyDataToDetached
		dstDatabase := table.Database
		if len(cfg.General.RestoreDatabaseMapping) > 0 {
			if targetDB, isMapped := cfg.General.RestoreDatabaseMapping[table.Database]; isMapped {
				dstDatabase = targetDB
				tablesForRestore[i].Database = targetDB
			}
		}
		log := log.WithField("table", fmt.Sprintf("%s.%s", dstDatabase, table.Table))
		dstTable, ok := dstTablesMap[metadata.TableTitle{
			Database: dstDatabase,
			Table:    table.Table}]
		if !ok {
			return fmt.Errorf("can't find '%s.%s' in current system.tables", dstDatabase, table.Table)
		}
		if err := filesystemhelper.CopyDataToDetached(backupName, table, disks, dstTable.DataPaths, ch); err != nil {
			return fmt.Errorf("can't restore '%s.%s': %v", table.Database, table.Table, err)
		}
		log.Debugf("copied data to 'detached'")
		if err := ch.AttachPartitions(tablesForRestore[i], disks); err != nil {
			return fmt.Errorf("can't attach partitions for table '%s.%s': %v", tablesForRestore[i].Database, tablesForRestore[i].Table, err)
		}
		log.Info("done")
	}
	return nil
}<|MERGE_RESOLUTION|>--- conflicted
+++ resolved
@@ -4,7 +4,6 @@
 	"context"
 	"encoding/json"
 	"fmt"
-	"io/ioutil"
 	"os"
 	"os/exec"
 	"path"
@@ -73,7 +72,7 @@
 		return err
 	}
 	for _, metadataPath := range backupMetafileLocalPaths {
-		backupMetadataBody, err = ioutil.ReadFile(metadataPath)
+		backupMetadataBody, err = os.ReadFile(metadataPath)
 		if err == nil && embeddedBackupPath != "" {
 			isEmbedded = strings.HasPrefix(metadataPath, embeddedBackupPath)
 			break
@@ -87,7 +86,6 @@
 		}
 		if schemaOnly || doRestoreData {
 			for _, database := range backupMetadata.Databases {
-<<<<<<< HEAD
 				targetDB := database.Name
 				isMapped := false
 				if !IsInformationSchema(targetDB) {
@@ -95,14 +93,7 @@
 						targetDB = database.Name
 					}
 					substitution := fmt.Sprintf("CREATE DATABASE IF NOT EXISTS ${1}`%s`${3}", targetDB)
-					if cfg.General.RestoreSchemaOnCluster != "" {
-						substitution = fmt.Sprintf("CREATE DATABASE IF NOT EXISTS ${1}`%s` ON CLUSTER '%s' ${3}", targetDB, cfg.General.RestoreSchemaOnCluster)
-					}
-					if err = ch.CreateDatabaseFromQuery(CreateDatabaseRE.ReplaceAllString(database.Query, substitution)); err != nil {
-=======
-				if !IsInformationSchema(database.Name) {
-					if err := ch.CreateDatabaseFromQuery(database.Query, cfg.General.RestoreSchemaOnCluster); err != nil {
->>>>>>> 3129e7d6
+					if err = ch.CreateDatabaseFromQuery(CreateDatabaseRE.ReplaceAllString(database.Query, substitution), cfg.General.RestoreSchemaOnCluster); err != nil {
 						return err
 					}
 				}
@@ -382,17 +373,12 @@
 		var notRestoredTables ListOfTables
 		for _, schema := range tablesForRestore {
 			// if metadata.json doesn't contains "databases", we will re-create tables with default engine
-<<<<<<< HEAD
 			if _, isCreated := isDatabaseCreated[schema.Database]; !isCreated {
 				if err := ch.CreateDatabase(schema.Database, cfg.General.RestoreSchemaOnCluster); err != nil {
 					return fmt.Errorf("can't create database '%s': %v", schema.Database, err)
 				} else {
 					isDatabaseCreated[schema.Database] = struct{}{}
 				}
-=======
-			if err := ch.CreateDatabase(schema.Database, cfg.General.RestoreSchemaOnCluster); err != nil {
-				return fmt.Errorf("can't create database '%s': %v", schema.Database, err)
->>>>>>> 3129e7d6
 			}
 			//materialized and window views should restore via ATTACH
 			schema.Query = strings.Replace(
