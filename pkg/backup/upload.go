--- conflicted
+++ resolved
@@ -28,12 +28,8 @@
 	"github.com/yargevad/filepathx"
 )
 
-<<<<<<< HEAD
 func (b *Backuper) Upload(backupName, diffFrom, diffFromRemote, tablePattern string, partitions []string, schemaOnly, resume bool) error {
-=======
-func (b *Backuper) Upload(backupName, diffFrom, diffFromRemote, tablePattern string, partitions []string, schemaOnly bool) error {
 	backupName = utils.CleanBackupNameRE.ReplaceAllString(backupName, "")
->>>>>>> a251fca6
 	var err error
 	var disks []clickhouse.Disk
 	startUpload := time.Now()
@@ -41,16 +37,9 @@
 	if err = b.validateUploadParams(backupName, diffFrom, diffFromRemote); err != nil {
 		return err
 	}
-<<<<<<< HEAD
-	if CleanBackupNameRE.MatchString(backupName) {
-		return fmt.Errorf("invalid backup name %s", backupName)
-	}
 	if b.cfg.General.RemoteStorage == "custom" {
 		return custom.Upload(b.cfg, backupName, diffFrom, diffFromRemote, tablePattern, partitions, schemaOnly)
 	}
-=======
-	startUpload := time.Now()
->>>>>>> a251fca6
 	log := apexLog.WithFields(apexLog.Fields{
 		"backup":    backupName,
 		"operation": "upload",
