--- conflicted
+++ resolved
@@ -761,22 +761,16 @@
 }
 
 func (ch *ClickHouse) LogQuery(query string, args ...interface{}) string {
-	var logF func(msg string, v ...interface{})
+	var logF func(msg string)
 	if !ch.Config.LogSQLQueries {
-<<<<<<< HEAD
-		logF = log.Debugf
+		logF = log.Debug
 	} else {
-		logF = log.Infof
+		logF = log.Info
 	}
 	if len(args) > 0 {
-		logF("%s with args %v", query, args)
+		logF(strings.NewReplacer("\n", " ", "\r", " ", "\t", " ").Replace(fmt.Sprintf("%s with args %v", query, args)))
 	} else {
-		logF("%s", query)
-=======
-		log.Debug(strings.NewReplacer("\n", " ", "\r", " ", "\t", " ").Replace(query))
-	} else {
-		log.Info(strings.NewReplacer("\n", " ", "\r", " ", "\t", " ").Replace(query))
->>>>>>> 1903d6af
+		logF(strings.NewReplacer("\n", " ", "\r", " ", "\t", " ").Replace(query))
 	}
 	return query
 }
