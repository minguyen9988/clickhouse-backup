//go:build integration

package main

import (
	"context"
	"fmt"
	"github.com/AlexAkulov/clickhouse-backup/pkg/config"
	"github.com/AlexAkulov/clickhouse-backup/pkg/logcli"
<<<<<<< HEAD
	"github.com/AlexAkulov/clickhouse-backup/pkg/utils"
=======
	"github.com/google/uuid"
>>>>>>> 18f02e66
	"math/rand"
	"os"
	"os/exec"
	"regexp"
	"strings"
	"sync"
	"testing"
	"time"

	"github.com/AlexAkulov/clickhouse-backup/pkg/clickhouse"
	"github.com/apex/log"
	"golang.org/x/mod/semver"

	_ "github.com/ClickHouse/clickhouse-go"
	"github.com/stretchr/testify/assert"
	"github.com/stretchr/testify/require"
)

const dbNameAtomic = "_test.ДБ_atomic_"
const dbNameOrdinary = "_test.ДБ_ordinary_"
const dbNameMySQL = "mysql_db"
const Issue331Atomic = "_issue331._atomic_"
const Issue331Ordinary = "_issue331.ordinary_"

type TestDataStruct struct {
	Database           string
	DatabaseEngine     string
	Name               string
	Schema             string
	Rows               []map[string]interface{}
	Fields             []string
	OrderBy            string
	IsMaterializedView bool
	IsView             bool
	IsDictionary       bool
	IsFunction         bool
	SkipInsert         bool
	CheckDatabaseOnly  bool
}

var testData = []TestDataStruct{
	{
		Database: dbNameOrdinary, DatabaseEngine: "Ordinary",
		Name:   ".inner.table1",
		Schema: "(Date Date, TimeStamp DateTime, Log String) ENGINE = MergeTree(Date, (TimeStamp, Log), 8192)",
		Rows: []map[string]interface{}{
			{"Date": toDate("2018-10-23"), "TimeStamp": toTS("2018-10-23 07:37:14"), "Log": "One"},
			{"Date": toDate("2018-10-23"), "TimeStamp": toTS("2018-10-23 07:37:15"), "Log": "Two"},
			{"Date": toDate("2018-10-24"), "TimeStamp": toTS("2018-10-24 07:37:16"), "Log": "Three"},
			{"Date": toDate("2018-10-24"), "TimeStamp": toTS("2018-10-24 07:37:17"), "Log": "Four"},
			{"Date": toDate("2019-10-25"), "TimeStamp": toTS("2019-01-25 07:37:18"), "Log": "Five"},
			{"Date": toDate("2019-10-25"), "TimeStamp": toTS("2019-01-25 07:37:19"), "Log": "Six"},
		},
		Fields:  []string{"Date", "TimeStamp", "Log"},
		OrderBy: "TimeStamp",
	}, {
		Database: dbNameOrdinary, DatabaseEngine: "Ordinary",
		Name:   "2. Таблица №2",
		Schema: "(id UInt64, User String) ENGINE = MergeTree ORDER BY id SETTINGS index_granularity = 8192",
		Rows: []map[string]interface{}{
			{"id": uint64(1), "User": "Alice"},
			{"id": uint64(2), "User": "Bob"},
			{"id": uint64(3), "User": "John"},
			{"id": uint64(4), "User": "Frank"},
			{"id": uint64(5), "User": "Nancy"},
			{"id": uint64(6), "User": "Brandon"},
		},
		Fields:  []string{"id", "User"},
		OrderBy: "id",
	}, {
		Database: dbNameOrdinary, DatabaseEngine: "Ordinary",
		Name:   "-table-3-",
		Schema: "(TimeStamp DateTime, Item String, Date Date MATERIALIZED toDate(TimeStamp)) ENGINE = MergeTree() PARTITION BY Date ORDER BY TimeStamp SETTINGS index_granularity = 8192",
		Rows: []map[string]interface{}{
			{"TimeStamp": toTS("2018-10-23 07:37:14"), "Item": "One"},
			{"TimeStamp": toTS("2018-10-23 07:37:15"), "Item": "Two"},
			{"TimeStamp": toTS("2018-10-24 07:37:16"), "Item": "Three"},
			{"TimeStamp": toTS("2018-10-24 07:37:17"), "Item": "Four"},
			{"TimeStamp": toTS("2019-01-25 07:37:18"), "Item": "Five"},
			{"TimeStamp": toTS("2019-01-25 07:37:19"), "Item": "Six"},
		},
		Fields:  []string{"TimeStamp", "Item"},
		OrderBy: "TimeStamp",
	}, {
		Database: Issue331Atomic, DatabaseEngine: "Atomic",
		Name:   Issue331Atomic, // need cover fix https://github.com/AlexAkulov/clickhouse-backup/issues/331
		Schema: fmt.Sprintf("(`%s` UInt64, Col1 String, Col2 String, Col3 String, Col4 String, Col5 String) ENGINE = MergeTree PARTITION BY `%s` ORDER BY (`%s`, Col1, Col2, Col3, Col4, Col5) SETTINGS index_granularity = 8192", Issue331Atomic, Issue331Atomic, Issue331Atomic),
		Rows: func() []map[string]interface{} {
			var result []map[string]interface{}
			for i := 0; i < 100; i++ {
				result = append(result, map[string]interface{}{Issue331Atomic: uint64(i), "Col1": "Text1", "Col2": "Text2", "Col3": "Text3", "Col4": "Text4", "Col5": "Text5"})
			}
			return result
		}(),
		Fields:  []string{Issue331Atomic, "Col1", "Col2", "Col3", "Col4", "Col5"},
		OrderBy: Issue331Atomic,
	}, {
		Database: Issue331Ordinary, DatabaseEngine: "Ordinary",
		Name:   Issue331Ordinary, // need cover fix https://github.com/AlexAkulov/clickhouse-backup/issues/331
		Schema: fmt.Sprintf("(`%s` String, order_time DateTime, amount Float64) ENGINE = MergeTree() PARTITION BY toYYYYMM(order_time) ORDER BY (order_time, `%s`)", Issue331Ordinary, Issue331Ordinary),
		Rows: []map[string]interface{}{
			{Issue331Ordinary: "1", "order_time": toTS("2010-01-01 00:00:00"), "amount": 1.0},
			{Issue331Ordinary: "2", "order_time": toTS("2010-02-01 00:00:00"), "amount": 2.0},
		},
		Fields:  []string{Issue331Ordinary, "order_time", "amount"},
		OrderBy: Issue331Ordinary,
	}, {
		Database: dbNameOrdinary, DatabaseEngine: "Ordinary",
		Name:   "yuzhichang_table3",
		Schema: "(order_id String, order_time DateTime, amount Float64) ENGINE = MergeTree() PARTITION BY toYYYYMMDD(order_time) ORDER BY (order_time, order_id)",
		Rows: []map[string]interface{}{
			{"order_id": "1", "order_time": toTS("2010-01-01 00:00:00"), "amount": 1.0},
			{"order_id": "2", "order_time": toTS("2010-02-01 00:00:00"), "amount": 2.0},
		},
		Fields:  []string{"order_id", "order_time", "amount"},
		OrderBy: "order_id",
	}, {
		Database: dbNameOrdinary, DatabaseEngine: "Ordinary",
		Name:   "yuzhichang_table4",
		Schema: "(order_id String, order_time DateTime, amount Float64) ENGINE = MergeTree() ORDER BY (order_time, order_id)",
		Rows: []map[string]interface{}{
			{"order_id": "1", "order_time": toTS("2010-01-01 00:00:00"), "amount": 1.0},
			{"order_id": "2", "order_time": toTS("2010-02-01 00:00:00"), "amount": 2.0},
		},
		Fields:  []string{"order_id", "order_time", "amount"},
		OrderBy: "order_id",
	}, {
		Database: dbNameOrdinary, DatabaseEngine: "Ordinary",
		Name:   "jbod",
		Schema: "(id UInt64) Engine=MergeTree ORDER BY id SETTINGS storage_policy = 'jbod'",
		Rows: func() []map[string]interface{} {
			var result []map[string]interface{}
			for i := 0; i < 100; i++ {
				result = append(result, map[string]interface{}{"id": uint64(i)})
			}
			return result
		}(),
		Fields:  []string{"id"},
		OrderBy: "id",
	}, {
		Database: dbNameAtomic, DatabaseEngine: "Atomic",
		Name:   "jbod",
		Schema: "(id UInt64) Engine=MergeTree ORDER BY id SETTINGS storage_policy = 'jbod'",
		Rows: func() []map[string]interface{} {
			var result []map[string]interface{}
			for i := 0; i < 100; i++ {
				result = append(result, map[string]interface{}{"id": uint64(i)})
			}
			return result
		}(),
		Fields:  []string{"id"},
		OrderBy: "id",
	}, {
		Database: dbNameAtomic, DatabaseEngine: "Atomic",
		Name:   "mv_src_table",
		Schema: "(id UInt64) Engine=ReplicatedMergeTree('/clickhouse/tables/{database}/{table}','replica1') ORDER BY id",
		Rows: func() []map[string]interface{} {
			var result []map[string]interface{}
			for i := 0; i < 100; i++ {
				result = append(result, map[string]interface{}{"id": uint64(i)})
			}
			return result
		}(),
		Fields:  []string{"id"},
		OrderBy: "id",
	},
	{
		Database:       dbNameAtomic,
		DatabaseEngine: "Atomic",
		Name:           "mv_dst_table",
		Schema:         "(id UInt64) Engine=ReplicatedMergeTree('/clickhouse/tables/{database}/{table}/{uuid}','replica1') ORDER BY id",
		SkipInsert:     true,
		Rows: func() []map[string]interface{} {
			return []map[string]interface{}{
				{"id": uint64(0)},
				{"id": uint64(99)},
			}
		}(),
		Fields:  []string{"id"},
		OrderBy: "id",
	},
	{
		Database:           dbNameAtomic,
		DatabaseEngine:     "Atomic",
		IsMaterializedView: true,
		Name:               "mv_max_with_inner",
		Schema:             fmt.Sprintf("(id UInt64) ENGINE=ReplicatedMergeTree('/clickhouse/tables/{database}/{table}/{uuid}','replica1') ORDER BY id AS SELECT max(id) AS id FROM `%s`.`mv_src_table`", dbNameAtomic),
		SkipInsert:         true,
		Rows: func() []map[string]interface{} {
			return []map[string]interface{}{
				{"id": uint64(99)},
			}
		}(),
		Fields:  []string{"id"},
		OrderBy: "id",
	},
	{
		Database:       dbNameAtomic,
		DatabaseEngine: "Atomic",
		IsView:         true,
		Name:           "test_view",
		Schema:         fmt.Sprintf(" AS SELECT count() AS cnt FROM `%s`.`mv_src_table`", dbNameAtomic),
		SkipInsert:     true,
		Rows: func() []map[string]interface{} {
			return []map[string]interface{}{
				{"cnt": uint64(100)},
			}
		}(),
		Fields:  []string{"cnt"},
		OrderBy: "cnt",
	},
	{
		Database:           dbNameAtomic,
		DatabaseEngine:     "Atomic",
		IsMaterializedView: true,
		Name:               "mv_max_with_dst",
		Schema:             fmt.Sprintf(" TO `%s`.`mv_dst_table` AS SELECT max(id) AS id FROM `%s`.mv_src_table", dbNameAtomic, dbNameAtomic),
		SkipInsert:         true,
		Rows: func() []map[string]interface{} {
			return []map[string]interface{}{
				{"id": uint64(0)},
				{"id": uint64(99)},
			}
		}(),
		Fields:  []string{"id"},
		OrderBy: "id",
	},
	{
		Database:           dbNameAtomic,
		DatabaseEngine:     "Atomic",
		IsMaterializedView: true,
		Name:               "mv_min_with_nested_depencency",
		Schema:             fmt.Sprintf(" TO `%s`.`mv_dst_table` AS SELECT min(id) * 2 AS id FROM `%s`.mv_src_table", dbNameAtomic, dbNameAtomic),
		SkipInsert:         true,
		Rows: func() []map[string]interface{} {
			return []map[string]interface{}{
				{"id": uint64(0)},
				{"id": uint64(99)},
			}
		}(),
		Fields:  []string{"id"},
		OrderBy: "id",
	},
	{
		Database:       dbNameAtomic,
		DatabaseEngine: "Atomic",
		IsDictionary:   true,
		Name:           "dict_example",
		Schema: fmt.Sprintf(
			" (`%s` UInt64, Col1 String, Col2 String, Col3 String, Col4 String, Col5 String) PRIMARY KEY `%s` "+
				" SOURCE(CLICKHOUSE(host 'localhost' port 9000 db '%s' table '%s' user 'default' password ''))"+
				" LAYOUT(HASHED()) LIFETIME(60)",
			Issue331Atomic, Issue331Atomic, Issue331Atomic, Issue331Atomic), // same table and name need cover fix https://github.com/AlexAkulov/clickhouse-backup/issues/331
		SkipInsert: true,
		Rows: func() []map[string]interface{} {
			var result []map[string]interface{}
			for i := 0; i < 100; i++ {
				result = append(result, map[string]interface{}{Issue331Atomic: uint64(i), "Col1": "Text1", "Col2": "Text2", "Col3": "Text3", "Col4": "Text4", "Col5": "Text5"})
			}
			return result
		}(),
		Fields:  []string{},
		OrderBy: Issue331Atomic,
	},
	{
		Database: dbNameMySQL, DatabaseEngine: "MySQL('mysql:3306','mysql','root','root')",
		CheckDatabaseOnly: true,
	},
	{
		IsFunction: true,
		Name:       "test_function",
		Schema:     fmt.Sprintf(" AS (a, b) -> a+b"),
		SkipInsert: true,
		Rows: func() []map[string]interface{} {
			var result []map[string]interface{}
			for i := 0; i < 3; i++ {
				result = append(result, map[string]interface{}{"test_result": uint64(i + (i + 1))})
			}
			return result
		}(),
	},
}

var incrementData = []TestDataStruct{
	{
		Database: dbNameOrdinary, DatabaseEngine: "Ordinary",
		Name:   ".inner.table1",
		Schema: "(Date Date, TimeStamp DateTime, Log String) ENGINE = MergeTree(Date, (TimeStamp, Log), 8192)",
		Rows: []map[string]interface{}{
			{"Date": toDate("2019-10-26"), "TimeStamp": toTS("2019-01-26 07:37:19"), "Log": "Seven"},
		},
		Fields:  []string{"Date", "TimeStamp", "Log"},
		OrderBy: "TimeStamp",
	}, {
		Database: dbNameOrdinary, DatabaseEngine: "Ordinary",
		Name:   "2. Таблица №2",
		Schema: "(id UInt64, User String) ENGINE = MergeTree ORDER BY id SETTINGS index_granularity = 8192",
		Rows: []map[string]interface{}{
			{"id": uint64(7), "User": "Alice"},
			{"id": uint64(8), "User": "Bob"},
			{"id": uint64(9), "User": "John"},
			{"id": uint64(10), "User": "Frank"},
		},
		Fields:  []string{"id", "User"},
		OrderBy: "id",
	}, {
		Database: dbNameOrdinary, DatabaseEngine: "Ordinary",
		Name:   "-table-3-",
		Schema: "(TimeStamp DateTime, Item String, Date Date MATERIALIZED toDate(TimeStamp)) ENGINE = MergeTree() PARTITION BY Date ORDER BY TimeStamp SETTINGS index_granularity = 8192",
		Rows: []map[string]interface{}{
			{"TimeStamp": toTS("2019-01-26 07:37:18"), "Item": "Seven"},
			{"TimeStamp": toTS("2019-01-27 07:37:19"), "Item": "Eight"},
		},
		Fields:  []string{"TimeStamp", "Item"},
		OrderBy: "TimeStamp",
	}, {
		Database: Issue331Atomic, DatabaseEngine: "Atomic",
		Name:   Issue331Atomic, // need cover fix https://github.com/AlexAkulov/clickhouse-backup/issues/331
		Schema: fmt.Sprintf("(`%s` UInt64, Col1 String, Col2 String, Col3 String, Col4 String, Col5 String) ENGINE = MergeTree PARTITION BY `%s` ORDER BY (`%s`, Col1, Col2, Col3, Col4, Col5) SETTINGS index_granularity = 8192", Issue331Atomic, Issue331Atomic, Issue331Atomic),
		Rows: func() []map[string]interface{} {
			var result []map[string]interface{}
			for i := 200; i < 220; i++ {
				result = append(result, map[string]interface{}{Issue331Atomic: uint64(i), "Col1": "Text1", "Col2": "Text2", "Col3": "Text3", "Col4": "Text4", "Col5": "Text5"})
			}
			return result
		}(),
		Fields:  []string{Issue331Atomic, "Col1", "Col2", "Col3", "Col4", "Col5"},
		OrderBy: Issue331Atomic,
	}, {
		Database: Issue331Ordinary, DatabaseEngine: "Ordinary",
		Name:   Issue331Ordinary, // need cover fix https://github.com/AlexAkulov/clickhouse-backup/issues/331
		Schema: fmt.Sprintf("(`%s` String, order_time DateTime, amount Float64) ENGINE = MergeTree() PARTITION BY toYYYYMM(order_time) ORDER BY (order_time, `%s`)", Issue331Ordinary, Issue331Ordinary),
		Rows: []map[string]interface{}{
			{Issue331Ordinary: "3", "order_time": toTS("2010-03-01 00:00:00"), "amount": 3.0},
			{Issue331Ordinary: "4", "order_time": toTS("2010-04-01 00:00:00"), "amount": 4.0},
		},
		Fields:  []string{Issue331Ordinary, "order_time", "amount"},
		OrderBy: Issue331Ordinary,
	}, {
		Database: dbNameOrdinary, DatabaseEngine: "Ordinary",
		Name:   "yuzhichang_table3",
		Schema: "(order_id String, order_time DateTime, amount Float64) ENGINE = MergeTree() PARTITION BY toYYYYMMDD(order_time) ORDER BY (order_time, order_id)",
		Rows: []map[string]interface{}{
			{"order_id": "3", "order_time": toTS("2010-03-01 00:00:00"), "amount": 3.0},
			{"order_id": "4", "order_time": toTS("2010-04-01 00:00:00"), "amount": 4.0},
		},
		Fields:  []string{"order_id", "order_time", "amount"},
		OrderBy: "order_id",
	}, {
		Database: dbNameOrdinary, DatabaseEngine: "Ordinary",
		Name:   "yuzhichang_table4",
		Schema: "(order_id String, order_time DateTime, amount Float64) ENGINE = MergeTree() ORDER BY (order_time, order_id)",
		Rows: []map[string]interface{}{
			{"order_id": "3", "order_time": toTS("2010-03-01 00:00:00"), "amount": 3.0},
			{"order_id": "4", "order_time": toTS("2010-04-01 00:00:00"), "amount": 4.0},
		},
		Fields:  []string{"order_id", "order_time", "amount"},
		OrderBy: "order_id",
	}, {
		Database: dbNameAtomic, DatabaseEngine: "Atomic",
		Name:   "jbod",
		Schema: "(id UInt64) Engine=MergeTree ORDER BY id SETTINGS storage_policy = 'jbod'",
		Rows: func() []map[string]interface{} {
			var result []map[string]interface{}
			for i := 100; i < 200; i++ {
				result = append(result, map[string]interface{}{"id": uint64(i)})
			}
			return result
		}(),
		Fields:  []string{"id"},
		OrderBy: "id",
	},
}

func init() {
	log.SetHandler(logcli.New(os.Stdout))
	logLevel := "info"
	if os.Getenv("LOG_LEVEL") != "" {
		logLevel = os.Getenv("LOG_LEVEL")
	}
	log.SetLevelFromString(logLevel)
}

func TestDoRestoreRBAC(t *testing.T) {
	if compareVersion(os.Getenv("CLICKHOUSE_VERSION"), "20.4") == -1 {
		t.Skipf("Test skipped, RBAC not available for %s version", os.Getenv("CLICKHOUSE_VERSION"))
	}
	ch := &TestClickHouse{}
	r := require.New(t)

	ch.connectWithWait(r, 1*time.Second)

	r.NoError(dockerCP("config-s3.yml", "clickhouse:/etc/clickhouse-backup/config.yml"))
	ch.queryWithNoError(r, "DROP TABLE IF EXISTS default.test_rbac")
	ch.queryWithNoError(r, "CREATE TABLE default.test_rbac (v UInt64) ENGINE=MergeTree() ORDER BY tuple()")

	ch.queryWithNoError(r, "DROP SETTINGS PROFILE  IF EXISTS test_rbac")
	ch.queryWithNoError(r, "DROP QUOTA IF EXISTS test_rbac")
	ch.queryWithNoError(r, "DROP ROW POLICY IF EXISTS test_rbac ON default.test_rbac")
	ch.queryWithNoError(r, "DROP ROLE IF EXISTS test_rbac")
	ch.queryWithNoError(r, "DROP USER IF EXISTS test_rbac")

	log.Info("create RBAC related objects")
	ch.queryWithNoError(r, "CREATE SETTINGS PROFILE test_rbac SETTINGS max_execution_time=60")
	ch.queryWithNoError(r, "CREATE ROLE test_rbac SETTINGS PROFILE 'test_rbac'")
	ch.queryWithNoError(r, "CREATE USER test_rbac IDENTIFIED BY 'test_rbac' DEFAULT ROLE test_rbac")
	ch.queryWithNoError(r, "CREATE QUOTA test_rbac KEYED BY user_name FOR INTERVAL 1 hour NO LIMITS TO test_rbac")
	ch.queryWithNoError(r, "CREATE ROW POLICY test_rbac ON default.test_rbac USING 1=1 AS RESTRICTIVE TO test_rbac")

	r.NoError(dockerExec("clickhouse", "clickhouse-backup", "create", "--backup-rbac", "test_rbac_backup"))
	r.NoError(dockerExec("clickhouse", "clickhouse-backup", "upload", "test_rbac_backup"))
	r.NoError(dockerExec("clickhouse", "clickhouse-backup", "delete", "local", "test_rbac_backup"))
	r.NoError(dockerExec("clickhouse", "ls", "-lah", "/var/lib/clickhouse/access"))

	log.Info("drop all RBAC related objects after backup")
	ch.queryWithNoError(r, "DROP SETTINGS PROFILE test_rbac")
	ch.queryWithNoError(r, "DROP QUOTA test_rbac")
	ch.queryWithNoError(r, "DROP ROW POLICY test_rbac ON default.test_rbac")
	ch.queryWithNoError(r, "DROP ROLE test_rbac")
	ch.queryWithNoError(r, "DROP USER test_rbac")

	ch.chbackend.Close()
	r.NoError(utils.ExecCmd(180*time.Second, "docker-compose", "-f", os.Getenv("COMPOSE_FILE"), "restart", "clickhouse"))
	ch.connectWithWait(r, 2*time.Second)

	log.Info("download+restore RBAC")
	r.NoError(dockerExec("clickhouse", "ls", "-lah", "/var/lib/clickhouse/access"))
	r.NoError(dockerExec("clickhouse", "clickhouse-backup", "download", "test_rbac_backup"))
	r.NoError(dockerExec("clickhouse", "clickhouse-backup", "restore", "--rm", "--rbac", "test_rbac_backup"))
	r.NoError(dockerExec("clickhouse", "ls", "-lah", "/var/lib/clickhouse/access"))

	// we can't restart clickhouse inside container, we need restart container
	ch.chbackend.Close()
	_, err := utils.ExecCmdOut(180*time.Second, "docker", "restart", "clickhouse")
	r.NoError(err)
	ch.connectWithWait(r, 2*time.Second)

	r.NoError(dockerExec("clickhouse", "ls", "-lah", "/var/lib/clickhouse/access"))

	rbacTypes := map[string]string{
		"PROFILES": "test_rbac",
		"QUOTAS":   "test_rbac",
		"POLICIES": "test_rbac ON default.test_rbac",
		"ROLES":    "test_rbac",
		"USERS":    "test_rbac",
	}
	for rbacType, expectedValue := range rbacTypes {
		var rbacRows []string
		_ = ch.chbackend.Select(&rbacRows, fmt.Sprintf("SHOW %s", rbacType))
		found := false
		for _, row := range rbacRows {
			if row == expectedValue {
				found = true
				break
			}
		}
		if !found {
			r.NoError(dockerExec("clickhouse", "cat", "/var/log/clickhouse-server/clickhouse-server.log"))
		}
		r.Contains(rbacRows, expectedValue, "Invalid result for SHOW %s", rbacType)
	}
	r.NoError(dockerExec("clickhouse", "clickhouse-backup", "delete", "local", "test_rbac_backup"))
	r.NoError(dockerExec("clickhouse", "clickhouse-backup", "delete", "remote", "test_rbac_backup"))

	ch.queryWithNoError(r, "DROP SETTINGS PROFILE test_rbac")
	ch.queryWithNoError(r, "DROP QUOTA test_rbac")
	ch.queryWithNoError(r, "DROP ROW POLICY test_rbac ON default.test_rbac")
	ch.queryWithNoError(r, "DROP ROLE test_rbac")
	ch.queryWithNoError(r, "DROP USER test_rbac")

	ch.chbackend.Close()

}

func TestDoRestoreConfigs(t *testing.T) {
	if compareVersion(os.Getenv("CLICKHOUSE_VERSION"), "1.1.54391") == -1 {
		t.Skipf("Test skipped, users.d is not available for %s version", os.Getenv("CLICKHOUSE_VERSION"))
	}
	ch := &TestClickHouse{}
	r := require.New(t)
	ch.connectWithWait(r, 0*time.Millisecond)
	ch.queryWithNoError(r, "DROP TABLE IF EXISTS default.test_rbac")
	ch.queryWithNoError(r, "CREATE TABLE default.test_rbac (v UInt64) ENGINE=MergeTree() ORDER BY tuple()")

	r.NoError(dockerCP("config-s3.yml", "clickhouse:/etc/clickhouse-backup/config.yml"))
	r.NoError(dockerExec("clickhouse", "bash", "-c", "echo '<yandex><profiles><default><empty_result_for_aggregation_by_empty_set>1</empty_result_for_aggregation_by_empty_set></default></profiles></yandex>' > /etc/clickhouse-server/users.d/test_config.xml"))

	r.NoError(dockerExec("clickhouse", "clickhouse-backup", "create", "--configs", "test_configs_backup"))
	r.NoError(dockerExec("clickhouse", "clickhouse-backup", "upload", "test_configs_backup"))
	r.NoError(dockerExec("clickhouse", "clickhouse-backup", "delete", "local", "test_configs_backup"))

	ch.chbackend.Close()
	ch.connectWithWait(r, 2*time.Second)

	var settings []string
	r.NoError(ch.chbackend.Select(&settings, "SELECT value FROM system.settings WHERE name='empty_result_for_aggregation_by_empty_set'"))
	r.Equal([]string{"1"}, settings, "expect empty_result_for_aggregation_by_empty_set=1")

	r.NoError(dockerExec("clickhouse", "rm", "-rfv", "/etc/clickhouse-server/users.d/test_config.xml"))
	r.NoError(dockerExec("clickhouse", "clickhouse-backup", "download", "test_configs_backup"))

	ch.chbackend.Close()
	ch.connectWithWait(r, 2*time.Second)

	settings = []string{}
	r.NoError(ch.chbackend.Select(&settings, "SELECT value FROM system.settings WHERE name='empty_result_for_aggregation_by_empty_set'"))
	r.Equal([]string{"0"}, settings, "expect empty_result_for_aggregation_by_empty_set=0")

	r.NoError(dockerExec("clickhouse", "clickhouse-backup", "restore", "--rm", "--configs", "test_configs_backup"))
	_, err := ch.chbackend.Query("SYSTEM RELOAD CONFIG")
	r.NoError(err)
	ch.chbackend.Close()
	ch.connectWithWait(r, 2*time.Second)

	settings = []string{}
	r.NoError(ch.chbackend.Select(&settings, "SELECT value FROM system.settings WHERE name='empty_result_for_aggregation_by_empty_set'"))
	r.Equal([]string{"1"}, settings, "expect empty_result_for_aggregation_by_empty_set=1")

	r.NoError(dockerExec("clickhouse", "clickhouse-backup", "delete", "local", "test_configs_backup"))
	r.NoError(dockerExec("clickhouse", "clickhouse-backup", "delete", "remote", "test_configs_backup"))
	r.NoError(dockerExec("clickhouse", "rm", "-rfv", "/etc/clickhouse-server/users.d/test_config.xml"))

	ch.chbackend.Close()
}

func TestTablePatterns(t *testing.T) {
	ch := &TestClickHouse{}
	r := require.New(t)
	ch.connectWithWait(r, 500*time.Millisecond)
	defer ch.chbackend.Close()

	testBackupName := "test_backup_patterns"
	databaseList := []string{dbNameOrdinary, dbNameAtomic}
	fullCleanup(r, ch, []string{testBackupName}, []string{"remote", "local"}, databaseList, false)
	generateTestData(ch, r)
	r.NoError(dockerCP("config-s3.yml", "clickhouse:/etc/clickhouse-backup/config.yml"))

	r.NoError(dockerExec("clickhouse", "clickhouse-backup", "create_remote", "--tables", " "+dbNameOrdinary+".*", testBackupName))
	r.NoError(dockerExec("clickhouse", "clickhouse-backup", "delete", "local", testBackupName))
	dropDatabasesFromTestDataDataSet(r, ch, databaseList)
	r.NoError(dockerExec("clickhouse", "clickhouse-backup", "restore_remote", "--tables", " "+dbNameOrdinary+".*", testBackupName))

	var restoredTables []uint64
	r.NoError(ch.chbackend.Select(&restoredTables, fmt.Sprintf("SELECT count() FROM system.tables WHERE database='%s'", dbNameOrdinary)))
	r.NotZero(len(restoredTables))
	r.NotZero(restoredTables[0])

	restoredTables = make([]uint64, 0)
	r.NoError(ch.chbackend.Select(&restoredTables, fmt.Sprintf("SELECT count() FROM system.tables WHERE database='%s'", dbNameAtomic)))
	// old versions of clickhouse will return empty recordset
	if len(restoredTables) > 0 {
		r.Zero(restoredTables[0])
	}

	fullCleanup(r, ch, []string{testBackupName}, []string{"remote", "local"}, databaseList, true)

}

func TestLongListRemote(t *testing.T) {
	ch := &TestClickHouse{}
	r := require.New(t)
	ch.connectWithWait(r, 0*time.Second)
	defer ch.chbackend.Close()
	totalCacheCount := 20
	testBackupName := "test_list_remote"
	r.NoError(dockerCP("config-s3.yml", "clickhouse:/etc/clickhouse-backup/config.yml"))

	for i := 0; i < totalCacheCount; i++ {
		r.NoError(dockerExec("clickhouse", "bash", "-c", fmt.Sprintf("ALLOW_EMPTY_BACKUPS=true clickhouse-backup create_remote %s_%d", testBackupName, i)))
	}

	r.NoError(dockerExec("clickhouse", "rm", "-rfv", "/tmp/.clickhouse-backup-metadata.cache.S3"))
	startFirst := time.Now()
	r.NoError(dockerExec("clickhouse", "clickhouse-backup", "list", "remote"))
	firstDuration := time.Since(startFirst)

	r.NoError(dockerExec("clickhouse", "chmod", "-Rv", "+r", "/tmp/.clickhouse-backup-metadata.cache.S3"))

	startCashed := time.Now()
	r.NoError(dockerExec("clickhouse", "clickhouse-backup", "list", "remote"))
	cashedDuration := time.Since(startCashed)

	r.Greater(firstDuration, cashedDuration)

	r.NoError(dockerExec("clickhouse", "rm", "-Rfv", "/tmp/.clickhouse-backup-metadata.cache.S3"))
	startCacheClear := time.Now()
	r.NoError(dockerExec("clickhouse", "clickhouse-backup", "list", "remote"))
	cacheClearDuration := time.Since(startCacheClear)

	r.Greater(cacheClearDuration, cashedDuration)
	log.Infof("firstDuration=%s cachedDuration=%s cacheClearDuration=%s", firstDuration.String(), cashedDuration.String(), cacheClearDuration.String())

	testListRemoteAllBackups := make([]string, totalCacheCount)
	for i := 0; i < totalCacheCount; i++ {
		testListRemoteAllBackups[i] = fmt.Sprintf("%s_%d", testBackupName, i)
	}
	fullCleanup(r, ch, testListRemoteAllBackups, []string{"remote", "local"}, []string{}, true)
}

func TestSkipNotExistsTable(t *testing.T) {
	t.Skip("TestSkipNotExistsTable is flaky now, need more precise algorithm for pause calculation")
	ch := &TestClickHouse{}
	r := require.New(t)
	ch.connectWithWait(r, 0*time.Second)
	defer ch.chbackend.Close()

	log.Info("Check skip not exist errors")
	ifNotExistsCreateSQL := "CREATE TABLE IF NOT EXISTS default.if_not_exists (id UInt64) ENGINE=MergeTree() ORDER BY id"
	ifNotExistsInsertSQL := "INSERT INTO default.if_not_exists SELECT number FROM numbers(1000)"
	chVersion, err := ch.chbackend.GetVersion()
	r.NoError(err)

	errorCatched := false
	pauseChannel := make(chan int64)
	resumeChannel := make(chan int64)
	rand.Seed(time.Now().UnixNano())

	wg := sync.WaitGroup{}
	wg.Add(1)
	go func() {
		defer func() {
			close(pauseChannel)
			wg.Done()
		}()
		pause := int64(0)
		pausePercent := int64(93)
		for i := 0; i < 100; i++ {
			testBackupName := fmt.Sprintf("not_exists_%d", i)
			_, err = ch.chbackend.Query(ifNotExistsCreateSQL)
			r.NoError(err)
			_, err = ch.chbackend.Query(ifNotExistsInsertSQL)
			r.NoError(err)
			pauseChannel <- pause
			startTime := time.Now()
			out, err := dockerExecOut("clickhouse", "bash", "-c", "LOG_LEVEL=debug clickhouse-backup create --table default.if_not_exists "+testBackupName)
			pause = time.Since(startTime).Nanoseconds() * pausePercent / 100
			log.Info(out)
			if err != nil {
				if !strings.Contains(out, "no tables for backup") {
					assert.NoError(t, err)
				} else {
					pausePercent += 1
				}
			}

			if strings.Contains(out, "warn") && strings.Contains(out, "can't freeze") && strings.Contains(out, "code: 60") && err == nil {
				errorCatched = true
				<-resumeChannel
				r.NoError(dockerExec("clickhouse", "clickhouse-backup", "delete", "local", testBackupName))
				break
			}
			if err == nil {
				err = dockerExec("clickhouse", "clickhouse-backup", "delete", "local", testBackupName)
				assert.NoError(t, err)
			}
			<-resumeChannel
		}
	}()
	wg.Add(1)
	go func() {
		defer func() {
			close(resumeChannel)
			wg.Done()
		}()
		for pause := range pauseChannel {
			if pause > 0 {
				time.Sleep(time.Duration(pause) * time.Nanosecond)
				log.Infof("pause=%s", time.Duration(pause).String())
				err = ch.chbackend.DropTable(clickhouse.Table{Database: "default", Name: "if_not_exists"}, ifNotExistsCreateSQL, "", chVersion)
				r.NoError(err)
			}
			resumeChannel <- 1
		}
	}()
	wg.Wait()
	r.True(errorCatched)
}

func TestProjections(t *testing.T) {
	var err error
	if compareVersion(os.Getenv("CLICKHOUSE_VERSION"), "21.8") == -1 {
		t.Skipf("Test skipped, PROJECTION available only 21.8+, current version %s", os.Getenv("CLICKHOUSE_VERSION"))
	}

	ch := &TestClickHouse{}
	r := require.New(t)
	ch.connectWithWait(r, 0*time.Second)
	defer ch.chbackend.Close()

	r.NoError(dockerCP("config-s3.yml", "clickhouse:/etc/clickhouse-backup/config.yml"))
	_, err = ch.chbackend.Query("CREATE TABLE default.table_with_projection(dt DateTime, v UInt64, PROJECTION x (SELECT toStartOfMonth(dt) m, sum(v) GROUP BY m)) ENGINE=MergeTree() ORDER BY dt")
	r.NoError(err)

	_, err = ch.chbackend.Query("INSERT INTO default.table_with_projection SELECT today() - INTERVAL number DAY, number FROM numbers(10)")
	r.NoError(err)

	r.NoError(dockerExec("clickhouse", "clickhouse-backup", "create", "test_backup_projection"))
	r.NoError(dockerExec("clickhouse", "clickhouse-backup", "restore", "--rm", "test_backup_projection"))
	r.NoError(dockerExec("clickhouse", "clickhouse-backup", "delete", "local", "test_backup_projection"))
	counts := make([]int, 0)
	r.NoError(ch.chbackend.Select(&counts, "SELECT count() FROM default.table_with_projection"))
	r.Equal(1, len(counts))
	r.Equal(10, counts[0])
	_, err = ch.chbackend.Query("DROP TABLE default.table_with_projection NO DELAY")
	r.NoError(err)

}

func TestKeepBackupRemoteAndDiffFromRemote(t *testing.T) {
	if isTestShouldSkip("RUN_ADVANCED_TESTS") {
		t.Skip("Skipping Advanced integration tests...")
		return
	}
	r := require.New(t)
	ch := &TestClickHouse{}
	ch.connectWithWait(r, 500*time.Millisecond)
	backupNames := make([]string, 5)
	for i := 0; i < 5; i++ {
		backupNames[i] = fmt.Sprintf("keep_remote_backup_%d", i)
	}
	databaseList := []string{dbNameOrdinary, dbNameAtomic, dbNameMySQL, Issue331Atomic, Issue331Ordinary}
	r.NoError(dockerCP("config-s3.yml", "clickhouse:/etc/clickhouse-backup/config.yml"))
	fullCleanup(r, ch, backupNames, []string{"remote", "local"}, databaseList, false)
	generateTestData(ch, r)
	for i, backupName := range backupNames {
		generateIncrementTestData(ch, r)
		if i == 0 {
			r.NoError(dockerExec("clickhouse", "bash", "-c", fmt.Sprintf("BACKUPS_TO_KEEP_REMOTE=3 clickhouse-backup create_remote %s", backupName)))
		} else {
			r.NoError(dockerExec("clickhouse", "bash", "-c", fmt.Sprintf("BACKUPS_TO_KEEP_REMOTE=3 clickhouse-backup create_remote --diff-from-remote=%s %s", backupNames[i-1], backupName)))
		}
	}
	out, err := dockerExecOut("clickhouse", "bash", "-c", "clickhouse-backup list local")
	r.NoError(err)
	// shall not delete any backup, cause all deleted backup have links as required in other backups
	for _, backupName := range backupNames {
		r.Contains(out, backupName)
		r.NoError(dockerExec("clickhouse", "clickhouse-backup", "delete", "local", backupName))
	}
	latestIncrementBackup := fmt.Sprintf("keep_remote_backup_%d", len(backupNames)-1)
	r.NoError(dockerExec("clickhouse", "clickhouse-backup", "download", latestIncrementBackup))
	r.NoError(dockerExec("clickhouse", "clickhouse-backup", "restore", "--rm", latestIncrementBackup))
	res := make([]int, 0)
	r.NoError(ch.chbackend.Select(&res, fmt.Sprintf("SELECT count() FROM `%s`.`%s`", Issue331Atomic, Issue331Atomic)))
	r.Greater(len(res), 0)
	r.Equal(200, res[0])
	fullCleanup(r, ch, backupNames, []string{"remote", "local"}, databaseList, true)
}

func TestS3NoDeletePermission(t *testing.T) {
	if isTestShouldSkip("RUN_ADVANCED_TESTS") {
		t.Skip("Skipping Advanced integration tests...")
		return
	}
	r := require.New(t)
	r.NoError(dockerExec("minio", "/bin/minio_nodelete.sh"))
	r.NoError(dockerCP("config-s3-nodelete.yml", "clickhouse:/etc/clickhouse-backup/config.yml"))

	ch := &TestClickHouse{}
	ch.connectWithWait(r, 500*time.Millisecond)
	defer ch.chbackend.Close()
	generateTestData(ch, r)
	r.NoError(dockerExec("clickhouse", "clickhouse-backup", "create_remote", "no_delete_backup"))
	r.NoError(dockerExec("clickhouse", "clickhouse-backup", "delete", "local", "no_delete_backup"))
	r.NoError(dockerExec("clickhouse", "clickhouse-backup", "restore_remote", "no_delete_backup"))
	r.NoError(dockerExec("clickhouse", "clickhouse-backup", "delete", "local", "no_delete_backup"))
	r.Error(dockerExec("clickhouse", "clickhouse-backup", "delete", "remote", "no_delete_backup"))
	databaseList := []string{dbNameOrdinary, dbNameAtomic, dbNameMySQL, Issue331Atomic, Issue331Ordinary}
	dropDatabasesFromTestDataDataSet(r, ch, databaseList)
	r.NoError(dockerExec("minio", "bash", "-c", "rm -rf /data/clickhouse/*"))
}

func TestSyncReplicaTimeout(t *testing.T) {
	if compareVersion(os.Getenv("CLICKHOUSE_VERSION"), "19.11") == -1 {
		t.Skipf("Test skipped, SYNC REPLICA ignore receive_timeout for %s version", os.Getenv("CLICKHOUSE_VERSION"))
	}
	ch := &TestClickHouse{}
	r := require.New(t)
	ch.connectWithWait(r, 0*time.Millisecond)
	r.NoError(dockerCP("config-s3.yml", "clickhouse:/etc/clickhouse-backup/config.yml"))

	dropReplTables := func() {
		for _, table := range []string{"repl1", "repl2"} {
			query := "DROP TABLE IF EXISTS default." + table
			if compareVersion(os.Getenv("CLICKHOUSE_VERSION"), "20.3") == 1 {
				query += " NO DELAY"
			}
			ch.queryWithNoError(r, query)
		}
	}
	dropReplTables()
	ch.queryWithNoError(r, "CREATE TABLE default.repl1 (v UInt64) ENGINE=ReplicatedMergeTree('/clickhouse/tables/default/repl','repl1') ORDER BY tuple()")
	ch.queryWithNoError(r, "CREATE TABLE default.repl2 (v UInt64) ENGINE=ReplicatedMergeTree('/clickhouse/tables/default/repl','repl2') ORDER BY tuple()")

	ch.queryWithNoError(r, "INSERT INTO default.repl1 SELECT number FROM numbers(10)")

	ch.queryWithNoError(r, "SYSTEM STOP REPLICATED SENDS default.repl1")
	ch.queryWithNoError(r, "SYSTEM STOP FETCHES default.repl2")

	ch.queryWithNoError(r, "INSERT INTO default.repl1 SELECT number FROM numbers(100)")

	r.NoError(dockerExec("clickhouse", "clickhouse-backup", "create", "--tables=default.repl*", "test_not_synced_backup"))
	r.NoError(dockerExec("clickhouse", "clickhouse-backup", "upload", "test_not_synced_backup"))
	r.NoError(dockerExec("clickhouse", "clickhouse-backup", "delete", "local", "test_not_synced_backup"))
	r.NoError(dockerExec("clickhouse", "clickhouse-backup", "delete", "remote", "test_not_synced_backup"))

	ch.queryWithNoError(r, "SYSTEM START REPLICATED SENDS default.repl1")
	ch.queryWithNoError(r, "SYSTEM START FETCHES default.repl2")

	dropReplTables()
	ch.chbackend.Close()

}

func TestServerAPI(t *testing.T) {
	ch := &TestClickHouse{}
	r := require.New(t)
	ch.connectWithWait(r, 0*time.Second)
	r.NoError(dockerCP("config-s3.yml", "clickhouse:/etc/clickhouse-backup/config.yml"))
	ch.queryWithNoError(r, "CREATE DATABASE IF NOT EXISTS long_schema")
	defer func() {
		ch.chbackend.Close()
	}()
	fieldTypes := []string{"UInt64", "String", "Int"}
	installDebIfNotExists(r, "clickhouse", "curl")
	maxTables := 10
	minFields := 10
	randFields := 10
	log.Infof("Create %d `long_schema`.`t%%d` tables with with %d..%d fields...", maxTables, minFields, minFields+randFields)
	for i := 0; i < maxTables; i++ {
		sql := fmt.Sprintf("CREATE TABLE long_schema.t%d (id UInt64", i)
		fieldsCount := minFields + rand.Intn(randFields)
		for j := 0; j < fieldsCount; j++ {
			fieldType := fieldTypes[rand.Intn(len(fieldTypes))]
			sql += fmt.Sprintf(", f%d %s", j, fieldType)
		}
		sql += ") ENGINE=MergeTree() ORDER BY id"
		ch.queryWithNoError(r, sql)
		sql = fmt.Sprintf("INSERT INTO long_schema.t%d(id) SELECT number FROM numbers(100)", i)
		ch.queryWithNoError(r, sql)
	}
	log.Info("...DONE")

	log.Info("Run `clickhouse-backup server` in background")
	r.NoError(dockerExec("-d", "clickhouse", "bash", "-c", "clickhouse-backup server &>>/tmp/clickhouse-backup-server.log"))
	time.Sleep(1 * time.Second)

	log.Info("Check /backup/create")
	out, err := dockerExecOut(
		"clickhouse",
		"bash", "-xe", "-c", "sleep 3; for i in {1..5}; do date; curl -sL -XPOST \"http://localhost:7171/backup/create?table=long_schema.*&name=z_backup_$i\"; sleep 1.5; done",
	)
	log.Debug(out)
	r.NoError(err)
	r.NotContains(out, "Connection refused")
	r.NotContains(out, "another operation is currently running")
	r.NotContains(out, "\"status\":\"error\"")

	log.Info("Check /backup/tables")
	out, err = dockerExecOut(
		"clickhouse",
		"bash", "-xe", "-c", "curl -sL \"http://localhost:7171/backup/tables\"",
	)
	log.Debug(out)
	r.NoError(err)
	r.NotContains(out, "system")

	log.Info("Check /backup/tables/all")
	out, err = dockerExecOut(
		"clickhouse",
		"bash", "-xe", "-c", "curl -sL \"http://localhost:7171/backup/tables/all\"",
	)
	log.Debug(out)
	r.NoError(err)
	r.Contains(out, "system")

	log.Info("Check /backup/actions")
	ch.queryWithNoError(r, "SELECT count() FROM system.backup_actions")

	log.Info("Check /backup/upload")
	out, err = dockerExecOut(
		"clickhouse",
		"bash", "-xe", "-c", "for i in {1..5}; do date; curl -sL -XPOST \"http://localhost:7171/backup/upload/z_backup_$i\"; sleep 2; done",
	)
	log.Debug(out)
	r.NoError(err)
	r.NotContains(out, "\"status\":\"error\"")
	r.NotContains(out, "another operation is currently running")

	log.Info("Check /backup/list")
	out, err = dockerExecOut("clickhouse", "bash", "-c", "curl -sL 'http://localhost:7171/backup/list'")
	log.Debug(out)
	r.NoError(err)
	totalBackupNumber := 5
	for i := 1; i <= totalBackupNumber; i++ {
		r.True(assert.Regexp(t, regexp.MustCompile(fmt.Sprintf("{\"name\":\"z_backup_%d\",\"created\":\"\\d{4}-\\d{2}-\\d{2} \\d{2}:\\d{2}:\\d{2}\",\"size\":\\d+,\"location\":\"local\",\"required\":\"\",\"desc\":\"regular\"}", i)), out))
		r.True(assert.Regexp(t, regexp.MustCompile(fmt.Sprintf("{\"name\":\"z_backup_%d\",\"created\":\"\\d{4}-\\d{2}-\\d{2} \\d{2}:\\d{2}:\\d{2}\",\"size\":\\d+,\"location\":\"remote\",\"required\":\"\",\"desc\":\"tar, regular\"}", i)), out))
	}

	log.Info("Check /backup/list/local")
	out, err = dockerExecOut("clickhouse", "bash", "-c", "curl -sL 'http://localhost:7171/backup/list/local'")
	log.Debug(out)
	r.NoError(err)
	for i := 1; i <= totalBackupNumber; i++ {
		r.True(assert.Regexp(t, regexp.MustCompile(fmt.Sprintf("{\"name\":\"z_backup_%d\",\"created\":\"\\d{4}-\\d{2}-\\d{2} \\d{2}:\\d{2}:\\d{2}\",\"size\":\\d+,\"location\":\"local\",\"required\":\"\",\"desc\":\"regular\"}", i)), out))
		r.True(assert.NotRegexp(t, regexp.MustCompile(fmt.Sprintf("{\"name\":\"z_backup_%d\",\"created\":\"\\d{4}-\\d{2}-\\d{2} \\d{2}:\\d{2}:\\d{2}\",\"size\":\\d+,\"location\":\"remote\",\"required\":\"\",\"desc\":\"tar, regular\"}", i)), out))
	}

	log.Info("Check /backup/list/remote")
	out, err = dockerExecOut("clickhouse", "bash", "-c", "curl -sL 'http://localhost:7171/backup/list/remote'")
	log.Debug(out)
	r.NoError(err)
	for i := 1; i <= totalBackupNumber; i++ {
		r.True(assert.NotRegexp(t, regexp.MustCompile(fmt.Sprintf("{\"name\":\"z_backup_%d\",\"created\":\"\\d{4}-\\d{2}-\\d{2} \\d{2}:\\d{2}:\\d{2}\",\"size\":\\d+,\"location\":\"local\",\"required\":\"\",\"desc\":\"regular\"}", i)), out))
		r.True(assert.Regexp(t, regexp.MustCompile(fmt.Sprintf("{\"name\":\"z_backup_%d\",\"created\":\"\\d{4}-\\d{2}-\\d{2} \\d{2}:\\d{2}:\\d{2}\",\"size\":\\d+,\"location\":\"remote\",\"required\":\"\",\"desc\":\"tar, regular\"}", i)), out))
	}

	log.Info("Check /backup/download/{name} + /backup/restore/{name}?rm=1")
	out, err = dockerExecOut(
		"clickhouse",
		"bash", "-xe", "-c", "for i in {1..5}; do date; curl -sL -XPOST \"http://localhost:7171/backup/delete/local/z_backup_$i\"; curl -sL -XPOST \"http://localhost:7171/backup/download/z_backup_$i\"; sleep 2; curl -sL -XPOST \"http://localhost:7171/backup/restore/z_backup_$i?rm=1\"; sleep 4; done",
	)
	log.Debug(out)
	r.NoError(err)
	r.NotContains(out, "another operation is currently running")
	r.NotContains(out, "\"status\":\"error\"")

	log.Info("Check /metrics clickhouse_backup_last_backup_size_remote")
	lastRemoteSize := make([]int64, 0)
	r.NoError(ch.chbackend.Select(&lastRemoteSize, "SELECT size FROM system.backup_list WHERE name='z_backup_5' AND location='remote'"))

	realTotalBytes := make([]uint64, 0)
	if compareVersion(os.Getenv("CLICKHOUSE_VERSION"), "20.8") >= 0 {
		r.NoError(ch.chbackend.Select(&realTotalBytes, "SELECT sum(total_bytes) FROM system.tables WHERE database='long_schema'"))
	} else {
		r.NoError(ch.chbackend.Select(&realTotalBytes, "SELECT sum(bytes_on_disk) FROM system.parts WHERE database='long_schema'"))
	}

	r.Greater(lastRemoteSize[0], int64(realTotalBytes[0]))
	out, err = dockerExecOut("clickhouse", "curl", "-sL", "http://localhost:7171/metrics")
	log.Debug(out)
	r.NoError(err)
	r.Contains(out, fmt.Sprintf("clickhouse_backup_last_backup_size_remote %d", lastRemoteSize[0]))

	log.Info("Check /metrics clickhouse_backup_number_backups_*")
	r.Contains(out, fmt.Sprintf("clickhouse_backup_number_backups_local %d", totalBackupNumber))
	r.Contains(out, fmt.Sprintf("clickhouse_backup_number_backups_remote %d", totalBackupNumber))
	r.Contains(out, "clickhouse_backup_number_backups_local_expected 0")
	r.Contains(out, "clickhouse_backup_number_backups_remote_expected 0")

	log.Info("Check /backup/delete/{where}/{name}")
	for i := 1; i <= 5; i++ {
		out, err = dockerExecOut("clickhouse", "bash", "-c", fmt.Sprintf("curl -sL -XPOST 'http://localhost:7171/backup/delete/local/z_backup_%d'", i))
		log.Infof(out)
		r.NoError(err)
		r.NotContains(out, "another operation is currently running")
		r.NotContains(out, "\"status\":\"error\"")
		out, err = dockerExecOut("clickhouse", "bash", "-c", fmt.Sprintf("curl -sL -XPOST 'http://localhost:7171/backup/delete/remote/z_backup_%d'", i))
		log.Infof(out)
		r.NoError(err)
		r.NotContains(out, "another operation is currently running")
		r.NotContains(out, "\"status\":\"error\"")
	}

	r.NoError(dockerExec("clickhouse", "pkill", "-n", "-f", "clickhouse-backup"))
	r.NoError(ch.dropDatabase("long_schema"))
}

func TestIntegrationS3(t *testing.T) {
	r := require.New(t)
	r.NoError(dockerCP("config-s3.yml", "clickhouse:/etc/clickhouse-backup/config.yml"))
	runMainIntegrationScenario(t, "S3")
}

func TestIntegrationGCS(t *testing.T) {
	if isTestShouldSkip("GCS_TESTS") {
		t.Skip("Skipping GCS integration tests...")
		return
	}
	r := require.New(t)
	r.NoError(dockerCP("config-gcs.yml", "clickhouse:/etc/clickhouse-backup/config.yml"))
	installDebIfNotExists(r, "clickhouse", "ca-certificates")
	runMainIntegrationScenario(t, "GCS")
}

func TestIntegrationAzure(t *testing.T) {
	if isTestShouldSkip("AZURE_TESTS") {
		t.Skip("Skipping Azure integration tests...")
		return
	}
	r := require.New(t)
	r.NoError(dockerCP("config-azblob.yml", "clickhouse:/etc/clickhouse-backup/config.yml"))
	installDebIfNotExists(r, "clickhouse", "ca-certificates")
	runMainIntegrationScenario(t, "AZBLOB")
}

func TestIntegrationSFTPAuthPassword(t *testing.T) {
	r := require.New(t)
	r.NoError(dockerCP("config-sftp-auth-password.yaml", "clickhouse:/etc/clickhouse-backup/config.yml"))
	runMainIntegrationScenario(t, "SFTP")
}

func TestIntegrationSFTPAuthKey(t *testing.T) {
	r := require.New(t)
	r.NoError(dockerCP("config-sftp-auth-key.yaml", "clickhouse:/etc/clickhouse-backup/config.yml"))

	uploadSSHKeys(r)

	runMainIntegrationScenario(t, "SFTP")
}

func TestIntegrationFTP(t *testing.T) {
	r := require.New(t)
	r.NoError(dockerCP("config-ftp.yaml", "clickhouse:/etc/clickhouse-backup/config.yml"))
	runMainIntegrationScenario(t, "FTP")
}

func TestIntegrationCustom(t *testing.T) {
	r := require.New(t)

	for _, customType := range []string{"kopia", "restic", "rsync"} {
		if customType == "rsync" {
			uploadSSHKeys(r)
			installDebIfNotExists(r, "clickhouse", "openssh-client")
			installDebIfNotExists(r, "clickhouse", "rsync")
			installDebIfNotExists(r, "clickhouse", "jq")
		}
		if customType == "restic" {
			r.NoError(dockerExec("minio", "rm", "-rf", "/data/clickhouse/*"))
			installDebIfNotExists(r, "clickhouse", "curl")
			installDebIfNotExists(r, "clickhouse", "jq")
			r.NoError(dockerExec("clickhouse", "bash", "-xc", "RELEASE_TAG=$(curl -H 'Accept: application/json' -sL https://github.com/restic/restic/releases/latest | jq -c -r -M '.tag_name'); RELEASE=$(echo $RELEASE_TAG | sed -e 's/v//'); curl -sL \"https://github.com/restic/restic/releases/download/${RELEASE_TAG}/restic_${RELEASE}_linux_amd64.bz2\" | bzip2 -d > /bin/restic; chmod +x /bin/restic"))
		}
		if customType == "kopia" {
			r.NoError(dockerExec("minio", "bash", "-c", "rm -rfv /data/clickhouse/*"))
			installDebIfNotExists(r, "clickhouse", "curl")
			r.NoError(dockerExec("clickhouse", "apt-get", "install", "-y", "ca-certificates"))
			r.NoError(dockerExec("clickhouse", "update-ca-certificates"))
			r.NoError(dockerExec("clickhouse", "bash", "-c", "curl -sL https://kopia.io/signing-key | gpg --dearmor -o /usr/share/keyrings/kopia-keyring.gpg"))
			r.NoError(dockerExec("clickhouse", "bash", "-c", "echo 'deb [signed-by=/usr/share/keyrings/kopia-keyring.gpg] https://packages.kopia.io/apt/ stable main' > /etc/apt/sources.list.d/kopia.list"))
			installDebIfNotExists(r, "clickhouse", "kopia")
			installDebIfNotExists(r, "clickhouse", "jq")
		}
		r.NoError(dockerCP("config-custom-"+customType+".yml", "clickhouse:/etc/clickhouse-backup/config.yml"))
		r.NoError(dockerExec("clickhouse", "mkdir", "-pv", "/custom/"+customType))
		r.NoError(dockerCP("./"+customType+"/", "clickhouse:/custom/"))
		runMainIntegrationScenario(t, "CUSTOM")
	}
}

func TestIntegrationEmbedded(t *testing.T) {
	t.Skipf("Test skipped, wait 22.7, RESTORE MATERIALIZED VIEW not works for %s version, look https://github.com/ClickHouse/ClickHouse/issues/39416", os.Getenv("CLICKHOUSE_VERSION"))
	if compareVersion(os.Getenv("CLICKHOUSE_VERSION"), "22.7") < 0 {
		t.Skipf("Test skipped, BACKUP/RESTORE not available for %s version", os.Getenv("CLICKHOUSE_VERSION"))
	}
	r := require.New(t)
	r.NoError(dockerCP("config-s3-embedded.yml", "clickhouse:/etc/clickhouse-backup/config.yml"))
	runMainIntegrationScenario(t, "EMBEDDED")
}

func uploadSSHKeys(r *require.Assertions) {
	r.NoError(dockerCP("sftp/clickhouse-backup_rsa", "clickhouse:/id_rsa"))
	r.NoError(dockerExec("clickhouse", "cp", "-vf", "/id_rsa", "/tmp/id_rsa"))
	r.NoError(dockerExec("clickhouse", "chmod", "-v", "0600", "/tmp/id_rsa"))

	r.NoError(dockerCP("sftp/clickhouse-backup_rsa.pub", "sshd:/root/.ssh/authorized_keys"))
	r.NoError(dockerExec("sshd", "chown", "-v", "root:root", "/root/.ssh/authorized_keys"))
	r.NoError(dockerExec("sshd", "chmod", "-v", "0600", "/root/.ssh/authorized_keys"))
}

func TestRestoreDatabaseMapping(t *testing.T) {
	r := require.New(t)
	r.NoError(dockerCP("config-database-mapping.yml", "clickhouse:/etc/clickhouse-backup/config.yml"))
	ch := &TestClickHouse{}
	ch.connectWithWait(r, 500*time.Millisecond)
	defer ch.chbackend.Close()
	testBackupName := "test_restore_database_mapping"
	databaseList := []string{"database1", "database2"}
	fullCleanup(r, ch, []string{testBackupName}, []string{"local"}, databaseList, false)

	ch.queryWithNoError(r, "CREATE DATABASE database1")
	ch.queryWithNoError(r, "CREATE TABLE database1.t1 (dt DateTime, v UInt64) ENGINE=MergeTree() PARTITION BY toYYYYMM(dt) ORDER BY dt")
	ch.queryWithNoError(r, "INSERT INTO database1.t1 SELECT '2022-01-01 00:00:00', number FROM numbers(10)")

	log.Info("Create backup")
	r.NoError(dockerExec("clickhouse", "clickhouse-backup", "create", testBackupName))
	r.NoError(dockerExec("clickhouse", "clickhouse-backup", "restore", "--restore-database-mapping", "database1:database2", testBackupName))

	ch.queryWithNoError(r, "INSERT INTO database1.t1 SELECT '2022-01-01 00:00:00', number FROM numbers(10)")

	log.Info("Check result")
	result := make([]int, 0)
	r.NoError(ch.chbackend.Select(&result, "SELECT count() FROM database2.t1"))
	r.Equal(1, len(result), "expect one row")
	r.Equal(10, result[0], "expect count=10")

	result = make([]int, 0)
	r.NoError(ch.chbackend.Select(&result, "SELECT count() FROM database1.t1"))
	r.Equal(1, len(result), "expect one row")
	r.Equal(20, result[0], "expect count=20")

	fullCleanup(r, ch, []string{testBackupName}, []string{"local"}, databaseList, true)
}

func runMainIntegrationScenario(t *testing.T, remoteStorageType string) {
	var out string
	var err error

	r := require.New(t)
	ch := &TestClickHouse{}
	ch.connectWithWait(r, 500*time.Millisecond)
	defer ch.chbackend.Close()

	rand.Seed(time.Now().UnixNano())

	// test for specified partitions backup
	testBackupSpecifiedPartitions(r, ch)

	// main test scenario
	testBackupName := fmt.Sprintf("test_backup_%d", rand.Int())
	incrementBackupName := fmt.Sprintf("increment_%d", rand.Int())
	databaseList := []string{dbNameOrdinary, dbNameAtomic, dbNameMySQL, Issue331Atomic, Issue331Ordinary}

	log.Info("Clean before start")
	fullCleanup(r, ch, []string{testBackupName, incrementBackupName}, []string{"remote", "local"}, databaseList, false)

	r.NoError(dockerExec("minio", "mc", "ls", "local/clickhouse/disk_s3"))
	generateTestData(ch, r)

	r.NoError(dockerExec("minio", "mc", "ls", "local/clickhouse/disk_s3"))
	log.Info("Create backup")
	r.NoError(dockerExec("clickhouse", "clickhouse-backup", "create", testBackupName))

	generateIncrementTestData(ch, r)

	r.NoError(dockerExec("clickhouse", "clickhouse-backup", "create", incrementBackupName))

	log.Info("Upload")
	r.NoError(dockerExec("clickhouse", "bash", "-c", fmt.Sprintf("%s_COMPRESSION_FORMAT=zstd clickhouse-backup upload %s", remoteStorageType, testBackupName)))

	//diffFrom := []string{"--diff-from", "--diff-from-remote"}[rand.Intn(2)]
	diffFrom := "--diff-from-remote"
	r.NoError(dockerExec("clickhouse", "clickhouse-backup", "upload", incrementBackupName, diffFrom, testBackupName))
	backupDir := "/var/lib/clickhouse/backup"
	if remoteStorageType == "EMBEDDED" {
		backupDir = "/var/lib/clickhouse/disks/backups"
	}
	out, err = dockerExecOut("clickhouse", "ls", "-lha", backupDir)
	r.NoError(err)
	r.Equal(5, len(strings.Split(strings.Trim(out, " \t\r\n"), "\n")), "expect '2' backups exists in backup directory")
	log.Info("Delete backup")
	r.NoError(dockerExec("clickhouse", "clickhouse-backup", "delete", "local", testBackupName))
	r.NoError(dockerExec("clickhouse", "clickhouse-backup", "delete", "local", incrementBackupName))
	out, err = dockerExecOut("clickhouse", "ls", "-lha", backupDir)
	r.NoError(err)
	r.Equal(3, len(strings.Split(strings.Trim(out, " \t\r\n"), "\n")), "expect '0' backup exists in backup directory")

	dropDatabasesFromTestDataDataSet(r, ch, databaseList)

	log.Info("Download")
	r.NoError(dockerExec("clickhouse", "clickhouse-backup", "download", testBackupName))

	log.Info("Restore schema")
	r.NoError(dockerExec("clickhouse", "clickhouse-backup", "restore", "--schema", testBackupName))

	log.Info("Restore data")
	r.NoError(dockerExec("clickhouse", "clickhouse-backup", "restore", "--data", testBackupName))

	log.Info("Full restore with rm")
	r.NoError(dockerExec("clickhouse", "clickhouse-backup", "restore", "--rm", testBackupName))

	log.Info("Check data")
	for i := range testData {
		if testData[i].CheckDatabaseOnly {
			r.NoError(ch.checkDatabaseEngine(t, testData[i]))
		} else {
			if isTableSkip(ch, testData[i], true) {
				continue
			}
			r.NoError(ch.checkData(t, testData[i], r))
		}
	}
	// test increment
	dropDatabasesFromTestDataDataSet(r, ch, databaseList)

	log.Info("Delete backup")
	r.NoError(dockerExec("clickhouse", "clickhouse-backup", "delete", "local", testBackupName))

	log.Info("Download increment")
	r.NoError(dockerExec("clickhouse", "clickhouse-backup", "download", incrementBackupName))

	log.Info("Restore")
	r.NoError(dockerExec("clickhouse", "clickhouse-backup", "restore", "--schema", "--data", incrementBackupName))

	log.Info("Check increment data")
	for i := range testData {
		testDataItem := testData[i]
		if isTableSkip(ch, testDataItem, true) || testDataItem.IsDictionary {
			continue
		}
		for _, incrementDataItem := range incrementData {
			if testDataItem.Database == incrementDataItem.Database && testDataItem.Name == incrementDataItem.Name {
				testDataItem.Rows = append(testDataItem.Rows, incrementDataItem.Rows...)
			}
		}
		if testDataItem.CheckDatabaseOnly {
			r.NoError(ch.checkDatabaseEngine(t, testDataItem))
		} else {
			r.NoError(ch.checkData(t, testDataItem, r))
		}

	}

	// test end
	log.Info("Clean after finish")
	if remoteStorageType == "CUSTOM" {
		fullCleanup(r, ch, []string{}, []string{}, databaseList, true)
	} else {
		fullCleanup(r, ch, []string{testBackupName, incrementBackupName}, []string{"remote", "local"}, databaseList, true)
	}
}

func fullCleanup(r *require.Assertions, ch *TestClickHouse, backupNames, backupTypes, databaseList []string, checkDeleteErr bool) {
	for _, backupName := range backupNames {
		for _, backupType := range backupTypes {
			err := dockerExec("clickhouse", "clickhouse-backup", "delete", backupType, backupName)
			if checkDeleteErr {
				r.NoError(err)
			}
		}
	}
	otherBackupList, err := dockerExecOut("clickhouse", "ls", "-1", "/var/lib/clickhouse/backup")
	if err == nil {
		for _, backupName := range strings.Split(otherBackupList, "\n") {
			if backupName != "" {
				err := dockerExec("clickhouse", "clickhouse-backup", "delete", "local", backupName)
				if checkDeleteErr {
					r.NoError(err)
				}
			}
		}
	}

	dropDatabasesFromTestDataDataSet(r, ch, databaseList)
}

func generateTestData(ch *TestClickHouse, r *require.Assertions) {
	log.Info("Generate test data")
	generateTestDataWithDifferentStoragePolicy()
	for _, data := range testData {
		if isTableSkip(ch, data, false) {
			continue
		}
		r.NoError(ch.createTestSchema(data))
	}
	for _, data := range testData {
		if isTableSkip(ch, data, false) {
			continue
		}
		r.NoError(ch.createTestData(data))
	}
}

func generateTestDataWithDifferentStoragePolicy() {
	for databaseName, databaseEngine := range map[string]string{dbNameOrdinary: "Ordinary", dbNameAtomic: "Atomic"} {
		testDataEncrypted := TestDataStruct{
			Database: databaseName, DatabaseEngine: databaseEngine,
			Rows: func() []map[string]interface{} {
				var result []map[string]interface{}
				for i := 0; i < 100; i++ {
					result = append(result, map[string]interface{}{"id": uint64(i)})
				}
				return result
			}(),
			Fields:  []string{"id"},
			OrderBy: "id",
		}
		addTestDataIfNotExists := func() {
			found := false
			for _, data := range testData {
				if data.Name == testDataEncrypted.Name && data.Database == testDataEncrypted.Database {
					found = true
					break
				}
			}
			if !found {
				testData = append(testData, testDataEncrypted)
			}
		}
		//s3 disks support after 21.8
		if compareVersion(os.Getenv("CLICKHOUSE_VERSION"), "21.8") >= 0 {
			testDataEncrypted.Name = "test_s3"
			testDataEncrypted.Schema = "(id UInt64) Engine=MergeTree ORDER BY id SETTINGS storage_policy = 's3_only'"
			addTestDataIfNotExists()
		}

		//encrypted disks support after 21.10
		if compareVersion(os.Getenv("CLICKHOUSE_VERSION"), "21.10") >= 0 {
			testDataEncrypted.Name = "test_hdd3_encrypted"
			testDataEncrypted.Schema = "(id UInt64) Engine=MergeTree ORDER BY id SETTINGS storage_policy = 'hdd3_only_encrypted'"
			addTestDataIfNotExists()
		}
		//encrypted s3 disks support after 21.12
		if compareVersion(os.Getenv("CLICKHOUSE_VERSION"), "21.12") >= 0 {
			testDataEncrypted.Name = "test_s3_encrypted"
			testDataEncrypted.Schema = "(id UInt64) Engine=MergeTree ORDER BY id SETTINGS storage_policy = 's3_only_encrypted'"
			addTestDataIfNotExists()
		}
	}
}

func generateIncrementTestData(ch *TestClickHouse, r *require.Assertions) {
	log.Info("Generate increment test data")
	for _, data := range incrementData {
		if isTableSkip(ch, data, false) {
			continue
		}
		r.NoError(ch.createTestData(data))
	}
}

func dropDatabasesFromTestDataDataSet(r *require.Assertions, ch *TestClickHouse, databaseList []string) {
	log.Info("Drop all databases")
	for _, db := range databaseList {
		r.NoError(ch.dropDatabase(db))
	}
}

type TestClickHouse struct {
	chbackend *clickhouse.ClickHouse
}

func (ch *TestClickHouse) connectWithWait(r *require.Assertions, sleepBefore time.Duration) {
	time.Sleep(sleepBefore)
	for i := 1; i < 11; i++ {
		err := ch.connect()
		if i == 10 {
			r.NoError(utils.ExecCmd(180*time.Second, "docker", "logs", "clickhouse"))
			r.NoError(err)
		}
		if err != nil {
			log.Warnf("clickhouse not ready %v, wait %d seconds", err, i*2)
			r.NoError(utils.ExecCmd(180*time.Second, "docker", "ps", "-a"))
			time.Sleep(time.Second * time.Duration(i*2))
		} else {
			if compareVersion(os.Getenv("CLICKHOUSE_VERSION"), "20.8") == 1 {
				var rows []string
				err = ch.chbackend.Select(&rows, "SELECT count() FROM mysql('mysql:3306','mysql','user','root','root')")
				if err == nil {
					break
				} else {
					log.Warnf("mysql not ready %v, wait %d seconds", err, i)
					time.Sleep(time.Second * time.Duration(i))
				}
			} else {
				break
			}
		}
	}
}

func (ch *TestClickHouse) connect() error {
	ch.chbackend = &clickhouse.ClickHouse{
		Config: &config.ClickHouseConfig{
			Host:    "127.0.0.1",
			Port:    9000,
			Timeout: "5m",
		},
	}
	return ch.chbackend.Connect()
}

func (ch *TestClickHouse) createTestSchema(data TestDataStruct) error {
	if !data.IsFunction {
		// 20.8 doesn't respect DROP TABLE .. NO DELAY, so Atomic works but --rm is not applicable
<<<<<<< HEAD
		if compareVersion(os.Getenv("CLICKHOUSE_VERSION"), "20.8") == 1 {
			if err := ch.chbackend.CreateDatabaseWithEngine(data.Database, data.DatabaseEngine, ""); err != nil {
=======
		if compareVersion(os.Getenv("CLICKHOUSE_VERSION"), "20.8") > 0 {
			if err := ch.chbackend.CreateDatabaseWithEngine(data.Database, data.DatabaseEngine); err != nil {
>>>>>>> 18f02e66
				return err
			}
		} else {
			if err := ch.chbackend.CreateDatabase(data.Database, ""); err != nil {
				return err
			}
		}
	}
	if data.CheckDatabaseOnly {
		return nil
	}
	createSQL := "CREATE "
	if data.IsFunction {
		createSQL += " FUNCTION "
	} else if data.IsMaterializedView {
		createSQL += " MATERIALIZED VIEW "
	} else if data.IsView {
		createSQL += " VIEW "
	} else if data.IsDictionary {
		createSQL += " DICTIONARY "
	} else {
		createSQL += " TABLE "
	}

	if data.IsFunction {
		createSQL += fmt.Sprintf(" IF NOT EXISTS `%s` ", data.Name)
	} else {
		createSQL += fmt.Sprintf(" IF NOT EXISTS `%s`.`%s` ", data.Database, data.Name)
	}

	if compareVersion(os.Getenv("CLICKHOUSE_VERSION"), "19.0") == 1 && !data.IsFunction {
		createSQL += " ON CLUSTER 'cluster' "
	}
	createSQL += data.Schema
	// old 1.x clickhouse versions doesn't contains {table} and {database} macros
	if strings.Contains(createSQL, "{table}") || strings.Contains(createSQL, "{database}") {
		var isMacrosExists []int
		if err := ch.chbackend.Select(&isMacrosExists, "SELECT count() FROM system.functions WHERE name='getMacro'"); err != nil {
			return err
		}
		if len(isMacrosExists) == 0 || isMacrosExists[0] == 0 {
			createSQL = strings.Replace(createSQL, "{table}", data.Name, -1)
			createSQL = strings.Replace(createSQL, "{database}", data.Database, -1)
		}
	}
	// old clickhouse version doesn't know about `{uuid}` macros
	if strings.Contains(createSQL, "{uuid}") && compareVersion(os.Getenv("CLICKHOUSE_VERSION"), "20.8") <= 0 {
		createSQL = strings.Replace(createSQL, "{uuid}", uuid.New().String(), -1)
	}
	// functions supported only after 21.12
	if data.IsFunction && compareVersion(os.Getenv("CLICKHOUSE_VERSION"), "21.12") == -1 {
		return nil
	}
	err := ch.chbackend.CreateTable(
		clickhouse.Table{
			Database: data.Database,
			Name:     data.Name,
		},
		createSQL,
		false, "", 0,
	)
	return err
}

func (ch *TestClickHouse) createTestData(data TestDataStruct) error {
	if data.SkipInsert || data.CheckDatabaseOnly {
		return nil
	}
	tx, err := ch.chbackend.GetConn().Beginx()
	if err != nil {
		return fmt.Errorf("can't begin transaction: %v", err)
	}
	insertSQL := fmt.Sprintf("INSERT INTO `%s`.`%s` (`%s`) VALUES (:%s)",
		data.Database,
		data.Name,
		strings.Join(data.Fields, "`,`"),
		strings.Join(data.Fields, ",:"),
	)
	log.Debug(insertSQL)
	statement, err := tx.PrepareNamed(insertSQL)
	if err != nil {
		return fmt.Errorf("can't prepare %s: %v", insertSQL, err)
	}
	defer func() {
		err = statement.Close()
		if err != nil {
			log.Warnf("can't close SQL statement")
		}
	}()

	for _, row := range data.Rows {
		log.Infof("%#v", row)
		if _, err := statement.Exec(row); err != nil {
			return fmt.Errorf("can't add insert to transaction: %v", err)
		}
	}
	if err := tx.Commit(); err != nil {
		return fmt.Errorf("can't commit transaction: %v", err)
	}
	return nil
}

func (ch *TestClickHouse) dropDatabase(database string) (err error) {
	var isAtomic bool
	dropDatabaseSQL := fmt.Sprintf("DROP DATABASE IF EXISTS `%s`", database)
	if isAtomic, err = ch.chbackend.IsAtomic(database); isAtomic {
		dropDatabaseSQL += " SYNC"
	} else if err != nil {
		return err
	}
	_, err = ch.chbackend.Query(dropDatabaseSQL)
	return err
}

func (ch *TestClickHouse) checkData(t *testing.T, data TestDataStruct, r *require.Assertions) error {
	assert.NotNil(t, data.Rows)
	log.Infof("Check '%d' rows in '%s.%s'\n", len(data.Rows), data.Database, data.Name)
	selectSQL := fmt.Sprintf("SELECT * FROM `%s`.`%s` ORDER BY `%s`", data.Database, data.Name, data.OrderBy)

	if data.IsFunction && compareVersion(os.Getenv("CLICKHOUSE_VERSION"), "21.12") == -1 {
		return nil
	}
	if data.IsFunction {
		selectSQL = fmt.Sprintf("SELECT %s(number, number+1) AS test_result FROM numbers(3)", data.Name)
	}
	log.Debug(selectSQL)
	rows, err := ch.chbackend.GetConn().Queryx(selectSQL)
	if err != nil {
		return err
	}
	var result []map[string]interface{}
	for rows.Next() {
		row := map[string]interface{}{}
		if err = rows.MapScan(row); err != nil {
			return err
		}
		result = append(result, row)
	}
	r.Equal(len(data.Rows), len(result))
	for i := range data.Rows {
		//goland:noinspection GoNilness
		r.EqualValues(data.Rows[i], result[i])
	}
	return nil
}

func (ch *TestClickHouse) checkDatabaseEngine(t *testing.T, data TestDataStruct) error {
	if compareVersion(os.Getenv("CLICKHOUSE_VERSION"), "20.8") <= 0 {
		return nil
	}
	selectSQL := fmt.Sprintf("SELECT engine FROM system.databases WHERE name='%s'", data.Database)
	log.Debug(selectSQL)
	rows, err := ch.chbackend.GetConn().Queryx(selectSQL)
	for rows.Next() {
		row := map[string]interface{}{}
		if err = rows.MapScan(row); err != nil {
			return err
		}
		assert.True(
			t, strings.HasPrefix(data.DatabaseEngine, row["engine"].(string)),
			fmt.Sprintf("expect '%s' have prefix '%s'", data.DatabaseEngine, row["engine"].(string)),
		)
	}
	return nil
}

func (ch *TestClickHouse) queryWithNoError(r *require.Assertions, query string, args ...interface{}) {
	_, err := ch.chbackend.Query(query, args...)
	r.NoError(err)
}

func dockerExec(container string, cmd ...string) error {
	out, err := dockerExecOut(container, cmd...)
	log.Info(out)
	return err
}

func dockerExecOut(container string, cmd ...string) (string, error) {
	dcmd := []string{"exec", container}
	dcmd = append(dcmd, cmd...)
	return utils.ExecCmdOut(180*time.Second, "docker", dcmd...)
}

func dockerCP(src, dst string) error {
	ctx, cancel := context.WithTimeout(context.Background(), 180*time.Second)
	dcmd := []string{"cp", src, dst}
	log.Infof("docker %s", strings.Join(dcmd, " "))
	out, err := exec.CommandContext(ctx, "docker", dcmd...).CombinedOutput()
	log.Info(string(out))
	cancel()
	return err
}

func toDate(s string) time.Time {
	result, _ := time.Parse("2006-01-02", s)
	return result
}

func toTS(s string) time.Time {
	result, _ := time.Parse("2006-01-02 15:04:05", s)
	return result
}

func isTableSkip(ch *TestClickHouse, data TestDataStruct, dataExists bool) bool {
	if data.IsDictionary && os.Getenv("COMPOSE_FILE") != "docker-compose.yml" && dataExists {
		var dictEngines []string
		dictSQL := fmt.Sprintf(
			"SELECT engine FROM system.tables WHERE name='%s' AND database='%s'",
			data.Name, data.Database,
		)
		_ = ch.chbackend.Select(&dictEngines, dictSQL)
		return len(dictEngines) == 0
	}
	return os.Getenv("COMPOSE_FILE") == "docker-compose.yml" && (data.Name == "jbod" || data.IsDictionary)
}

func compareVersion(v1, v2 string) int {
	v1 = "v" + v1
	v2 = "v" + v2
	if strings.Count(v1, ".") > 2 {
		v1 = strings.Join(strings.Split(v1, ".")[0:2], ".")
	}
	return semver.Compare(v1, v2)
}

func isTestShouldSkip(envName string) bool {
	isSkip, _ := map[string]bool{"": true, "0": true, "false": true, "False": true, "1": false, "True": false, "true": false}[os.Getenv(envName)]
	return isSkip
}

func installDebIfNotExists(r *require.Assertions, container, pkg string) {
	r.NoError(dockerExec(
		container,
		"bash", "-c",
		fmt.Sprintf(
			"if [[ '0' == $(dpkg -l %s | grep -c -E \"^ii\\s+%s\" ) ]]; then apt-get -y update; apt-get install -y %s; fi",
			pkg, pkg, pkg,
		),
	))
}

func testBackupSpecifiedPartitions(r *require.Assertions, ch *TestClickHouse) {
	log.Info("testBackupSpecifiedPartitions started")

	partitionBackupName := fmt.Sprintf("partition_backup_%d", rand.Int())
	// Create table
	ch.queryWithNoError(r, "DROP TABLE IF EXISTS default.t1")
	ch.queryWithNoError(r, "CREATE TABLE default.t1 (dt DateTime, v UInt64) ENGINE=MergeTree() PARTITION BY toYYYYMMDD(dt) ORDER BY dt")
	ch.queryWithNoError(r, "INSERT INTO default.t1 SELECT '2022-01-01 00:00:00', number FROM numbers(10)")
	ch.queryWithNoError(r, "INSERT INTO default.t1 SELECT '2022-01-02 00:00:00', number FROM numbers(10)")
	ch.queryWithNoError(r, "INSERT INTO default.t1 SELECT '2022-01-03 00:00:00', number FROM numbers(10)")
	// Backup

	r.NoError(dockerExec("clickhouse", "clickhouse-backup", "create_remote", "--tables=default.t1", "--partitions=20220101,20220102", partitionBackupName))

	// TRUNCATE TABLE
	ch.queryWithNoError(r, "TRUNCATE table default.t1")
	// DELETE local backup before restore
	r.NoError(dockerExec("clickhouse", "clickhouse-backup", "delete", "local", partitionBackupName))
	r.NoError(dockerExec("clickhouse", "clickhouse-backup", "restore_remote", partitionBackupName))

	log.Debug("testBackupSpecifiedPartitions begin check \n")
	// Check
	var result []int

	r.NoError(ch.chbackend.Select(&result, "SELECT count() FROM default.t1 WHERE dt IN ('2022-01-01 00:00:00','2022-01-02 00:00:00')"))

	// Must have one value
	log.Debugf("testBackupSpecifiedPartitions result : '%v'", result)
	log.Debugf("testBackupSpecifiedPartitions result' length '%v'", len(result))

	r.Equal(1, len(result), "expect one row")
	r.Equal(20, result[0], "expect count=20")

	// Reset the result.
	result = make([]int, 0)
	r.NoError(ch.chbackend.Select(&result, "SELECT count() FROM default.t1 WHERE dt NOT IN ('2022-01-01 00:00:00','2022-01-02 00:00:00')"))

	log.Debugf("testBackupSpecifiedPartitions result : '%v'", result)
	log.Debugf("testBackupSpecifiedPartitions result' length '%d'", len(result))
	r.Equal(1, len(result), "expect one row")
	r.Equal(0, result[0], "expect count=0")

	// DELETE remote backup.
	r.NoError(dockerExec("clickhouse", "clickhouse-backup", "delete", "remote", partitionBackupName))
	r.NoError(dockerExec("clickhouse", "clickhouse-backup", "delete", "local", partitionBackupName))

	log.Info("testBackupSpecifiedPartitions finish")
}<|MERGE_RESOLUTION|>--- conflicted
+++ resolved
@@ -7,11 +7,8 @@
 	"fmt"
 	"github.com/AlexAkulov/clickhouse-backup/pkg/config"
 	"github.com/AlexAkulov/clickhouse-backup/pkg/logcli"
-<<<<<<< HEAD
 	"github.com/AlexAkulov/clickhouse-backup/pkg/utils"
-=======
 	"github.com/google/uuid"
->>>>>>> 18f02e66
 	"math/rand"
 	"os"
 	"os/exec"
@@ -1387,13 +1384,8 @@
 func (ch *TestClickHouse) createTestSchema(data TestDataStruct) error {
 	if !data.IsFunction {
 		// 20.8 doesn't respect DROP TABLE .. NO DELAY, so Atomic works but --rm is not applicable
-<<<<<<< HEAD
-		if compareVersion(os.Getenv("CLICKHOUSE_VERSION"), "20.8") == 1 {
+		if compareVersion(os.Getenv("CLICKHOUSE_VERSION"), "20.8") > 0 {
 			if err := ch.chbackend.CreateDatabaseWithEngine(data.Database, data.DatabaseEngine, ""); err != nil {
-=======
-		if compareVersion(os.Getenv("CLICKHOUSE_VERSION"), "20.8") > 0 {
-			if err := ch.chbackend.CreateDatabaseWithEngine(data.Database, data.DatabaseEngine); err != nil {
->>>>>>> 18f02e66
 				return err
 			}
 		} else {
