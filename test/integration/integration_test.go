//go:build integration

package main

import (
	"context"
	"fmt"
	"github.com/AlexAkulov/clickhouse-backup/pkg/config"
	"github.com/AlexAkulov/clickhouse-backup/pkg/logcli"
	"github.com/AlexAkulov/clickhouse-backup/pkg/utils"
	"math/rand"
	"os"
	"os/exec"
	"regexp"
	"strings"
	"sync"
	"testing"
	"time"

	"github.com/AlexAkulov/clickhouse-backup/pkg/clickhouse"
	"github.com/apex/log"
	"golang.org/x/mod/semver"

	_ "github.com/ClickHouse/clickhouse-go"
	"github.com/stretchr/testify/assert"
	"github.com/stretchr/testify/require"
)

const dbNameAtomic = "_test.ДБ_atomic_"
const dbNameOrdinary = "_test.ДБ_ordinary_"
const dbNameMySQL = "mysql_db"
const Issue331Atomic = "_issue331._atomic_"
const Issue331Ordinary = "_issue331.ordinary_"

type TestDataStruct struct {
	Database           string
	DatabaseEngine     string
	Name               string
	Schema             string
	Rows               []map[string]interface{}
	Fields             []string
	OrderBy            string
	IsMaterializedView bool
	IsView             bool
	IsDictionary       bool
	IsFunction         bool
	SkipInsert         bool
	CheckDatabaseOnly  bool
}

var testData = []TestDataStruct{
	{
		Database: dbNameOrdinary, DatabaseEngine: "Ordinary",
		Name:   ".inner.table1",
		Schema: "(Date Date, TimeStamp DateTime, Log String) ENGINE = MergeTree(Date, (TimeStamp, Log), 8192)",
		Rows: []map[string]interface{}{
			{"Date": toDate("2018-10-23"), "TimeStamp": toTS("2018-10-23 07:37:14"), "Log": "One"},
			{"Date": toDate("2018-10-23"), "TimeStamp": toTS("2018-10-23 07:37:15"), "Log": "Two"},
			{"Date": toDate("2018-10-24"), "TimeStamp": toTS("2018-10-24 07:37:16"), "Log": "Three"},
			{"Date": toDate("2018-10-24"), "TimeStamp": toTS("2018-10-24 07:37:17"), "Log": "Four"},
			{"Date": toDate("2019-10-25"), "TimeStamp": toTS("2019-01-25 07:37:18"), "Log": "Five"},
			{"Date": toDate("2019-10-25"), "TimeStamp": toTS("2019-01-25 07:37:19"), "Log": "Six"},
		},
		Fields:  []string{"Date", "TimeStamp", "Log"},
		OrderBy: "TimeStamp",
	}, {
		Database: dbNameOrdinary, DatabaseEngine: "Ordinary",
		Name:   "2. Таблица №2",
		Schema: "(id UInt64, User String) ENGINE = MergeTree ORDER BY id SETTINGS index_granularity = 8192",
		Rows: []map[string]interface{}{
			{"id": uint64(1), "User": "Alice"},
			{"id": uint64(2), "User": "Bob"},
			{"id": uint64(3), "User": "John"},
			{"id": uint64(4), "User": "Frank"},
			{"id": uint64(5), "User": "Nancy"},
			{"id": uint64(6), "User": "Brandon"},
		},
		Fields:  []string{"id", "User"},
		OrderBy: "id",
	}, {
		Database: dbNameOrdinary, DatabaseEngine: "Ordinary",
		Name:   "-table-3-",
		Schema: "(TimeStamp DateTime, Item String, Date Date MATERIALIZED toDate(TimeStamp)) ENGINE = MergeTree() PARTITION BY Date ORDER BY TimeStamp SETTINGS index_granularity = 8192",
		Rows: []map[string]interface{}{
			{"TimeStamp": toTS("2018-10-23 07:37:14"), "Item": "One"},
			{"TimeStamp": toTS("2018-10-23 07:37:15"), "Item": "Two"},
			{"TimeStamp": toTS("2018-10-24 07:37:16"), "Item": "Three"},
			{"TimeStamp": toTS("2018-10-24 07:37:17"), "Item": "Four"},
			{"TimeStamp": toTS("2019-01-25 07:37:18"), "Item": "Five"},
			{"TimeStamp": toTS("2019-01-25 07:37:19"), "Item": "Six"},
		},
		Fields:  []string{"TimeStamp", "Item"},
		OrderBy: "TimeStamp",
	}, {
		Database: Issue331Atomic, DatabaseEngine: "Atomic",
		Name:   Issue331Atomic, // need cover fix https://github.com/AlexAkulov/clickhouse-backup/issues/331
		Schema: fmt.Sprintf("(`%s` UInt64, Col1 String, Col2 String, Col3 String, Col4 String, Col5 String) ENGINE = MergeTree PARTITION BY `%s` ORDER BY (`%s`, Col1, Col2, Col3, Col4, Col5) SETTINGS index_granularity = 8192", Issue331Atomic, Issue331Atomic, Issue331Atomic),
		Rows: func() []map[string]interface{} {
			var result []map[string]interface{}
			for i := 0; i < 100; i++ {
				result = append(result, map[string]interface{}{Issue331Atomic: uint64(i), "Col1": "Text1", "Col2": "Text2", "Col3": "Text3", "Col4": "Text4", "Col5": "Text5"})
			}
			return result
		}(),
		Fields:  []string{Issue331Atomic, "Col1", "Col2", "Col3", "Col4", "Col5"},
		OrderBy: Issue331Atomic,
	}, {
		Database: Issue331Ordinary, DatabaseEngine: "Ordinary",
		Name:   Issue331Ordinary, // need cover fix https://github.com/AlexAkulov/clickhouse-backup/issues/331
		Schema: fmt.Sprintf("(`%s` String, order_time DateTime, amount Float64) ENGINE = MergeTree() PARTITION BY toYYYYMM(order_time) ORDER BY (order_time, `%s`)", Issue331Ordinary, Issue331Ordinary),
		Rows: []map[string]interface{}{
			{Issue331Ordinary: "1", "order_time": toTS("2010-01-01 00:00:00"), "amount": 1.0},
			{Issue331Ordinary: "2", "order_time": toTS("2010-02-01 00:00:00"), "amount": 2.0},
		},
		Fields:  []string{Issue331Ordinary, "order_time", "amount"},
		OrderBy: Issue331Ordinary,
	}, {
		Database: dbNameOrdinary, DatabaseEngine: "Ordinary",
		Name:   "yuzhichang_table3",
		Schema: "(order_id String, order_time DateTime, amount Float64) ENGINE = MergeTree() PARTITION BY toYYYYMMDD(order_time) ORDER BY (order_time, order_id)",
		Rows: []map[string]interface{}{
			{"order_id": "1", "order_time": toTS("2010-01-01 00:00:00"), "amount": 1.0},
			{"order_id": "2", "order_time": toTS("2010-02-01 00:00:00"), "amount": 2.0},
		},
		Fields:  []string{"order_id", "order_time", "amount"},
		OrderBy: "order_id",
	}, {
		Database: dbNameOrdinary, DatabaseEngine: "Ordinary",
		Name:   "yuzhichang_table4",
		Schema: "(order_id String, order_time DateTime, amount Float64) ENGINE = MergeTree() ORDER BY (order_time, order_id)",
		Rows: []map[string]interface{}{
			{"order_id": "1", "order_time": toTS("2010-01-01 00:00:00"), "amount": 1.0},
			{"order_id": "2", "order_time": toTS("2010-02-01 00:00:00"), "amount": 2.0},
		},
		Fields:  []string{"order_id", "order_time", "amount"},
		OrderBy: "order_id",
	}, {
		Database: dbNameOrdinary, DatabaseEngine: "Ordinary",
		Name:   "jbod",
		Schema: "(id UInt64) Engine=MergeTree ORDER BY id SETTINGS storage_policy = 'jbod'",
		Rows: func() []map[string]interface{} {
			var result []map[string]interface{}
			for i := 0; i < 100; i++ {
				result = append(result, map[string]interface{}{"id": uint64(i)})
			}
			return result
		}(),
		Fields:  []string{"id"},
		OrderBy: "id",
	}, {
		Database: dbNameAtomic, DatabaseEngine: "Atomic",
		Name:   "jbod",
		Schema: "(id UInt64) Engine=MergeTree ORDER BY id SETTINGS storage_policy = 'jbod'",
		Rows: func() []map[string]interface{} {
			var result []map[string]interface{}
			for i := 0; i < 100; i++ {
				result = append(result, map[string]interface{}{"id": uint64(i)})
			}
			return result
		}(),
		Fields:  []string{"id"},
		OrderBy: "id",
	}, {
		Database: dbNameAtomic, DatabaseEngine: "Atomic",
		Name:   "mv_src_table",
		Schema: "(id UInt64) Engine=ReplicatedMergeTree('/clickhouse/tables/{database}/{table}','replica1') ORDER BY id",
		Rows: func() []map[string]interface{} {
			var result []map[string]interface{}
			for i := 0; i < 100; i++ {
				result = append(result, map[string]interface{}{"id": uint64(i)})
			}
			return result
		}(),
		Fields:  []string{"id"},
		OrderBy: "id",
	},
	{
		Database:       dbNameAtomic,
		DatabaseEngine: "Atomic",
		Name:           "mv_dst_table",
		Schema:         "(id UInt64) Engine=ReplicatedMergeTree('/clickhouse/tables/{database}/{table}','replica1') ORDER BY id",
		SkipInsert:     true,
		Rows: func() []map[string]interface{} {
			return []map[string]interface{}{
				{"id": uint64(0)},
				{"id": uint64(99)},
			}
		}(),
		Fields:  []string{"id"},
		OrderBy: "id",
	},
	{
		Database:           dbNameAtomic,
		DatabaseEngine:     "Atomic",
		IsMaterializedView: true,
		Name:               "mv_max_with_inner",
		Schema:             fmt.Sprintf("(id UInt64) ENGINE=ReplicatedMergeTree('/clickhouse/tables/{database}/{table}','replica1') ORDER BY id AS SELECT max(id) AS id FROM `%s`.`mv_src_table`", dbNameAtomic),
		SkipInsert:         true,
		Rows: func() []map[string]interface{} {
			return []map[string]interface{}{
				{"id": uint64(99)},
			}
		}(),
		Fields:  []string{"id"},
		OrderBy: "id",
	},
	{
		Database:       dbNameAtomic,
		DatabaseEngine: "Atomic",
		IsView:         true,
		Name:           "test_view",
		Schema:         fmt.Sprintf(" AS SELECT count() AS cnt FROM `%s`.`mv_src_table`", dbNameAtomic),
		SkipInsert:     true,
		Rows: func() []map[string]interface{} {
			return []map[string]interface{}{
				{"cnt": uint64(100)},
			}
		}(),
		Fields:  []string{"cnt"},
		OrderBy: "cnt",
	},
	{
		Database:           dbNameAtomic,
		DatabaseEngine:     "Atomic",
		IsMaterializedView: true,
		Name:               "mv_max_with_dst",
		Schema:             fmt.Sprintf(" TO `%s`.`mv_dst_table` AS SELECT max(id) AS id FROM `%s`.mv_src_table", dbNameAtomic, dbNameAtomic),
		SkipInsert:         true,
		Rows: func() []map[string]interface{} {
			return []map[string]interface{}{
				{"id": uint64(0)},
				{"id": uint64(99)},
			}
		}(),
		Fields:  []string{"id"},
		OrderBy: "id",
	},
	{
		Database:           dbNameAtomic,
		DatabaseEngine:     "Atomic",
		IsMaterializedView: true,
		Name:               "mv_min_with_nested_depencency",
		Schema:             fmt.Sprintf(" TO `%s`.`mv_dst_table` AS SELECT min(id) * 2 AS id FROM `%s`.mv_src_table", dbNameAtomic, dbNameAtomic),
		SkipInsert:         true,
		Rows: func() []map[string]interface{} {
			return []map[string]interface{}{
				{"id": uint64(0)},
				{"id": uint64(99)},
			}
		}(),
		Fields:  []string{"id"},
		OrderBy: "id",
	},
	{
		Database:       dbNameAtomic,
		DatabaseEngine: "Atomic",
		IsDictionary:   true,
		Name:           "dict_example",
		Schema: fmt.Sprintf(
			" (`%s` UInt64, Col1 String, Col2 String, Col3 String, Col4 String, Col5 String) PRIMARY KEY `%s` "+
				" SOURCE(CLICKHOUSE(host 'localhost' port 9000 db '%s' table '%s' user 'default' password ''))"+
				" LAYOUT(HASHED()) LIFETIME(60)",
			Issue331Atomic, Issue331Atomic, Issue331Atomic, Issue331Atomic), // same table and name need cover fix https://github.com/AlexAkulov/clickhouse-backup/issues/331
		SkipInsert: true,
		Rows: func() []map[string]interface{} {
			var result []map[string]interface{}
			for i := 0; i < 100; i++ {
				result = append(result, map[string]interface{}{Issue331Atomic: uint64(i), "Col1": "Text1", "Col2": "Text2", "Col3": "Text3", "Col4": "Text4", "Col5": "Text5"})
			}
			return result
		}(),
		Fields:  []string{},
		OrderBy: Issue331Atomic,
	},
	{
		Database: dbNameMySQL, DatabaseEngine: "MySQL('mysql:3306','mysql','root','root')",
		CheckDatabaseOnly: true,
	},
	{
		IsFunction: true,
		Name:       "test_function",
		Schema:     fmt.Sprintf(" AS (a, b) -> a+b"),
		SkipInsert: true,
		Rows: func() []map[string]interface{} {
			var result []map[string]interface{}
			for i := 0; i < 3; i++ {
				result = append(result, map[string]interface{}{"test_result": uint64(i + (i + 1))})
			}
			return result
		}(),
	},
}

var incrementData = []TestDataStruct{
	{
		Database: dbNameOrdinary, DatabaseEngine: "Ordinary",
		Name:   ".inner.table1",
		Schema: "(Date Date, TimeStamp DateTime, Log String) ENGINE = MergeTree(Date, (TimeStamp, Log), 8192)",
		Rows: []map[string]interface{}{
			{"Date": toDate("2019-10-26"), "TimeStamp": toTS("2019-01-26 07:37:19"), "Log": "Seven"},
		},
		Fields:  []string{"Date", "TimeStamp", "Log"},
		OrderBy: "TimeStamp",
	}, {
		Database: dbNameOrdinary, DatabaseEngine: "Ordinary",
		Name:   "2. Таблица №2",
		Schema: "(id UInt64, User String) ENGINE = MergeTree ORDER BY id SETTINGS index_granularity = 8192",
		Rows: []map[string]interface{}{
			{"id": uint64(7), "User": "Alice"},
			{"id": uint64(8), "User": "Bob"},
			{"id": uint64(9), "User": "John"},
			{"id": uint64(10), "User": "Frank"},
		},
		Fields:  []string{"id", "User"},
		OrderBy: "id",
	}, {
		Database: dbNameOrdinary, DatabaseEngine: "Ordinary",
		Name:   "-table-3-",
		Schema: "(TimeStamp DateTime, Item String, Date Date MATERIALIZED toDate(TimeStamp)) ENGINE = MergeTree() PARTITION BY Date ORDER BY TimeStamp SETTINGS index_granularity = 8192",
		Rows: []map[string]interface{}{
			{"TimeStamp": toTS("2019-01-26 07:37:18"), "Item": "Seven"},
			{"TimeStamp": toTS("2019-01-27 07:37:19"), "Item": "Eight"},
		},
		Fields:  []string{"TimeStamp", "Item"},
		OrderBy: "TimeStamp",
	}, {
		Database: Issue331Atomic, DatabaseEngine: "Atomic",
		Name:   Issue331Atomic, // need cover fix https://github.com/AlexAkulov/clickhouse-backup/issues/331
		Schema: fmt.Sprintf("(`%s` UInt64, Col1 String, Col2 String, Col3 String, Col4 String, Col5 String) ENGINE = MergeTree PARTITION BY `%s` ORDER BY (`%s`, Col1, Col2, Col3, Col4, Col5) SETTINGS index_granularity = 8192", Issue331Atomic, Issue331Atomic, Issue331Atomic),
		Rows: func() []map[string]interface{} {
			var result []map[string]interface{}
			for i := 200; i < 220; i++ {
				result = append(result, map[string]interface{}{Issue331Atomic: uint64(i), "Col1": "Text1", "Col2": "Text2", "Col3": "Text3", "Col4": "Text4", "Col5": "Text5"})
			}
			return result
		}(),
		Fields:  []string{Issue331Atomic, "Col1", "Col2", "Col3", "Col4", "Col5"},
		OrderBy: Issue331Atomic,
	}, {
		Database: Issue331Ordinary, DatabaseEngine: "Ordinary",
		Name:   Issue331Ordinary, // need cover fix https://github.com/AlexAkulov/clickhouse-backup/issues/331
		Schema: fmt.Sprintf("(`%s` String, order_time DateTime, amount Float64) ENGINE = MergeTree() PARTITION BY toYYYYMM(order_time) ORDER BY (order_time, `%s`)", Issue331Ordinary, Issue331Ordinary),
		Rows: []map[string]interface{}{
			{Issue331Ordinary: "3", "order_time": toTS("2010-03-01 00:00:00"), "amount": 3.0},
			{Issue331Ordinary: "4", "order_time": toTS("2010-04-01 00:00:00"), "amount": 4.0},
		},
		Fields:  []string{Issue331Ordinary, "order_time", "amount"},
		OrderBy: Issue331Ordinary,
	}, {
		Database: dbNameOrdinary, DatabaseEngine: "Ordinary",
		Name:   "yuzhichang_table3",
		Schema: "(order_id String, order_time DateTime, amount Float64) ENGINE = MergeTree() PARTITION BY toYYYYMMDD(order_time) ORDER BY (order_time, order_id)",
		Rows: []map[string]interface{}{
			{"order_id": "3", "order_time": toTS("2010-03-01 00:00:00"), "amount": 3.0},
			{"order_id": "4", "order_time": toTS("2010-04-01 00:00:00"), "amount": 4.0},
		},
		Fields:  []string{"order_id", "order_time", "amount"},
		OrderBy: "order_id",
	}, {
		Database: dbNameOrdinary, DatabaseEngine: "Ordinary",
		Name:   "yuzhichang_table4",
		Schema: "(order_id String, order_time DateTime, amount Float64) ENGINE = MergeTree() ORDER BY (order_time, order_id)",
		Rows: []map[string]interface{}{
			{"order_id": "3", "order_time": toTS("2010-03-01 00:00:00"), "amount": 3.0},
			{"order_id": "4", "order_time": toTS("2010-04-01 00:00:00"), "amount": 4.0},
		},
		Fields:  []string{"order_id", "order_time", "amount"},
		OrderBy: "order_id",
	}, {
		Database: dbNameAtomic, DatabaseEngine: "Atomic",
		Name:   "jbod",
		Schema: "(id UInt64) Engine=MergeTree ORDER BY id SETTINGS storage_policy = 'jbod'",
		Rows: func() []map[string]interface{} {
			var result []map[string]interface{}
			for i := 100; i < 200; i++ {
				result = append(result, map[string]interface{}{"id": uint64(i)})
			}
			return result
		}(),
		Fields:  []string{"id"},
		OrderBy: "id",
	},
}

func init() {
	log.SetHandler(logcli.New(os.Stdout))
	logLevel := "info"
	if os.Getenv("LOG_LEVEL") != "" {
		logLevel = os.Getenv("LOG_LEVEL")
	}
	log.SetLevelFromString(logLevel)
}

func TestDoRestoreRBAC(t *testing.T) {
	if compareVersion(os.Getenv("CLICKHOUSE_VERSION"), "20.4") == -1 {
		t.Skipf("Test skipped, RBAC not available for %s version", os.Getenv("CLICKHOUSE_VERSION"))
	}
	ch := &TestClickHouse{}
	r := require.New(t)

	ch.connectWithWait(r, 1*time.Second)

	r.NoError(dockerCP("config-s3.yml", "clickhouse:/etc/clickhouse-backup/config.yml"))
	ch.queryWithNoError(r, "DROP TABLE IF EXISTS default.test_rbac")
	ch.queryWithNoError(r, "CREATE TABLE default.test_rbac (v UInt64) ENGINE=MergeTree() ORDER BY tuple()")

	ch.queryWithNoError(r, "DROP SETTINGS PROFILE  IF EXISTS test_rbac")
	ch.queryWithNoError(r, "DROP QUOTA IF EXISTS test_rbac")
	ch.queryWithNoError(r, "DROP ROW POLICY IF EXISTS test_rbac ON default.test_rbac")
	ch.queryWithNoError(r, "DROP ROLE IF EXISTS test_rbac")
	ch.queryWithNoError(r, "DROP USER IF EXISTS test_rbac")

	log.Info("create RBAC related objects")
	ch.queryWithNoError(r, "CREATE SETTINGS PROFILE test_rbac SETTINGS max_execution_time=60")
	ch.queryWithNoError(r, "CREATE ROLE test_rbac SETTINGS PROFILE 'test_rbac'")
	ch.queryWithNoError(r, "CREATE USER test_rbac IDENTIFIED BY 'test_rbac' DEFAULT ROLE test_rbac")
	ch.queryWithNoError(r, "CREATE QUOTA test_rbac KEYED BY user_name FOR INTERVAL 1 hour NO LIMITS TO test_rbac")
	ch.queryWithNoError(r, "CREATE ROW POLICY test_rbac ON default.test_rbac USING 1=1 AS RESTRICTIVE TO test_rbac")

	r.NoError(dockerExec("clickhouse", "clickhouse-backup", "create", "--backup-rbac", "test_rbac_backup"))
	r.NoError(dockerExec("clickhouse", "clickhouse-backup", "upload", "test_rbac_backup"))
	r.NoError(dockerExec("clickhouse", "clickhouse-backup", "delete", "local", "test_rbac_backup"))
	r.NoError(dockerExec("clickhouse", "ls", "-lah", "/var/lib/clickhouse/access"))

	log.Info("drop all RBAC related objects after backup")
	ch.queryWithNoError(r, "DROP SETTINGS PROFILE test_rbac")
	ch.queryWithNoError(r, "DROP QUOTA test_rbac")
	ch.queryWithNoError(r, "DROP ROW POLICY test_rbac ON default.test_rbac")
	ch.queryWithNoError(r, "DROP ROLE test_rbac")
	ch.queryWithNoError(r, "DROP USER test_rbac")

	ch.chbackend.Close()
	r.NoError(utils.ExecCmd(180*time.Second, "docker-compose", "-f", os.Getenv("COMPOSE_FILE"), "restart", "clickhouse"))
	ch.connectWithWait(r, 2*time.Second)

	log.Info("download+restore RBAC")
	r.NoError(dockerExec("clickhouse", "ls", "-lah", "/var/lib/clickhouse/access"))
	r.NoError(dockerExec("clickhouse", "clickhouse-backup", "download", "test_rbac_backup"))
	r.NoError(dockerExec("clickhouse", "clickhouse-backup", "restore", "--rm", "--rbac", "test_rbac_backup"))
	r.NoError(dockerExec("clickhouse", "ls", "-lah", "/var/lib/clickhouse/access"))

	// we can't restart clickhouse inside container, we need restart container
	ch.chbackend.Close()
	_, err := utils.ExecCmdOut(180*time.Second, "docker", "restart", "clickhouse")
	r.NoError(err)
	ch.connectWithWait(r, 2*time.Second)

	r.NoError(dockerExec("clickhouse", "ls", "-lah", "/var/lib/clickhouse/access"))

	rbacTypes := map[string]string{
		"PROFILES": "test_rbac",
		"QUOTAS":   "test_rbac",
		"POLICIES": "test_rbac ON default.test_rbac",
		"ROLES":    "test_rbac",
		"USERS":    "test_rbac",
	}
	for rbacType, expectedValue := range rbacTypes {
		var rbacRows []string
		_ = ch.chbackend.Select(&rbacRows, fmt.Sprintf("SHOW %s", rbacType))
		found := false
		for _, row := range rbacRows {
			if row == expectedValue {
				found = true
				break
			}
		}
		if !found {
			r.NoError(dockerExec("clickhouse", "cat", "/var/log/clickhouse-server/clickhouse-server.log"))
		}
		r.Contains(rbacRows, expectedValue, "Invalid result for SHOW %s", rbacType)
	}
	r.NoError(dockerExec("clickhouse", "clickhouse-backup", "delete", "local", "test_rbac_backup"))
	r.NoError(dockerExec("clickhouse", "clickhouse-backup", "delete", "remote", "test_rbac_backup"))

	ch.queryWithNoError(r, "DROP SETTINGS PROFILE test_rbac")
	ch.queryWithNoError(r, "DROP QUOTA test_rbac")
	ch.queryWithNoError(r, "DROP ROW POLICY test_rbac ON default.test_rbac")
	ch.queryWithNoError(r, "DROP ROLE test_rbac")
	ch.queryWithNoError(r, "DROP USER test_rbac")

	ch.chbackend.Close()

}

func TestDoRestoreConfigs(t *testing.T) {
	if compareVersion(os.Getenv("CLICKHOUSE_VERSION"), "1.1.54391") == -1 {
		t.Skipf("Test skipped, users.d is not available for %s version", os.Getenv("CLICKHOUSE_VERSION"))
	}
	ch := &TestClickHouse{}
	r := require.New(t)
	ch.connectWithWait(r, 0*time.Millisecond)
	ch.queryWithNoError(r, "DROP TABLE IF EXISTS default.test_rbac")
	ch.queryWithNoError(r, "CREATE TABLE default.test_rbac (v UInt64) ENGINE=MergeTree() ORDER BY tuple()")

	r.NoError(dockerCP("config-s3.yml", "clickhouse:/etc/clickhouse-backup/config.yml"))
	r.NoError(dockerExec("clickhouse", "bash", "-c", "echo '<yandex><profiles><default><empty_result_for_aggregation_by_empty_set>1</empty_result_for_aggregation_by_empty_set></default></profiles></yandex>' > /etc/clickhouse-server/users.d/test_config.xml"))

	r.NoError(dockerExec("clickhouse", "clickhouse-backup", "create", "--configs", "test_configs_backup"))
	r.NoError(dockerExec("clickhouse", "clickhouse-backup", "upload", "test_configs_backup"))
	r.NoError(dockerExec("clickhouse", "clickhouse-backup", "delete", "local", "test_configs_backup"))

	ch.chbackend.Close()
	ch.connectWithWait(r, 2*time.Second)

	var settings []string
	r.NoError(ch.chbackend.Select(&settings, "SELECT value FROM system.settings WHERE name='empty_result_for_aggregation_by_empty_set'"))
	r.Equal([]string{"1"}, settings, "expect empty_result_for_aggregation_by_empty_set=1")

	r.NoError(dockerExec("clickhouse", "rm", "-rfv", "/etc/clickhouse-server/users.d/test_config.xml"))
	r.NoError(dockerExec("clickhouse", "clickhouse-backup", "download", "test_configs_backup"))

	ch.chbackend.Close()
	ch.connectWithWait(r, 2*time.Second)

	settings = []string{}
	r.NoError(ch.chbackend.Select(&settings, "SELECT value FROM system.settings WHERE name='empty_result_for_aggregation_by_empty_set'"))
	r.Equal([]string{"0"}, settings, "expect empty_result_for_aggregation_by_empty_set=0")

	r.NoError(dockerExec("clickhouse", "clickhouse-backup", "restore", "--rm", "--configs", "test_configs_backup"))
	_, err := ch.chbackend.Query("SYSTEM RELOAD CONFIG")
	r.NoError(err)
	ch.chbackend.Close()
	ch.connectWithWait(r, 2*time.Second)

	settings = []string{}
	r.NoError(ch.chbackend.Select(&settings, "SELECT value FROM system.settings WHERE name='empty_result_for_aggregation_by_empty_set'"))
	r.Equal([]string{"1"}, settings, "expect empty_result_for_aggregation_by_empty_set=1")

	r.NoError(dockerExec("clickhouse", "clickhouse-backup", "delete", "local", "test_configs_backup"))
	r.NoError(dockerExec("clickhouse", "clickhouse-backup", "delete", "remote", "test_configs_backup"))
	r.NoError(dockerExec("clickhouse", "rm", "-rfv", "/etc/clickhouse-server/users.d/test_config.xml"))

	ch.chbackend.Close()
}

func TestTablePatterns(t *testing.T) {
	ch := &TestClickHouse{}
	r := require.New(t)
	ch.connectWithWait(r, 500*time.Millisecond)
	defer ch.chbackend.Close()

	testBackupName := "test_backup_patterns"
	databaseList := []string{dbNameOrdinary, dbNameAtomic}
	fullCleanup(r, ch, []string{testBackupName}, []string{"remote", "local"}, databaseList, false)
	generateTestData(ch, r)
	r.NoError(dockerCP("config-s3.yml", "clickhouse:/etc/clickhouse-backup/config.yml"))

	r.NoError(dockerExec("clickhouse", "clickhouse-backup", "create_remote", "--tables", " "+dbNameOrdinary+".*", testBackupName))
	r.NoError(dockerExec("clickhouse", "clickhouse-backup", "delete", "local", testBackupName))
	dropDatabasesFromTestDataDataSet(r, ch, databaseList)
	r.NoError(dockerExec("clickhouse", "clickhouse-backup", "restore_remote", "--tables", " "+dbNameOrdinary+".*", testBackupName))

	var restoredTables []uint64
	r.NoError(ch.chbackend.Select(&restoredTables, fmt.Sprintf("SELECT count() FROM system.tables WHERE database='%s'", dbNameOrdinary)))
	r.NotZero(len(restoredTables))
	r.NotZero(restoredTables[0])

	restoredTables = make([]uint64, 0)
	r.NoError(ch.chbackend.Select(&restoredTables, fmt.Sprintf("SELECT count() FROM system.tables WHERE database='%s'", dbNameAtomic)))
	// old versions of clickhouse will return empty recordset
	if len(restoredTables) > 0 {
		r.Zero(restoredTables[0])
	}

	fullCleanup(r, ch, []string{testBackupName}, []string{"remote", "local"}, databaseList, true)

}

func TestLongListRemote(t *testing.T) {
	ch := &TestClickHouse{}
	r := require.New(t)
	ch.connectWithWait(r, 0*time.Second)
	defer ch.chbackend.Close()
	totalCacheCount := 20
	testBackupName := "test_list_remote"
	r.NoError(dockerCP("config-s3.yml", "clickhouse:/etc/clickhouse-backup/config.yml"))

	for i := 0; i < totalCacheCount; i++ {
		r.NoError(dockerExec("clickhouse", "bash", "-c", fmt.Sprintf("ALLOW_EMPTY_BACKUPS=true clickhouse-backup create_remote %s_%d", testBackupName, i)))
	}

	r.NoError(dockerExec("clickhouse", "rm", "-rfv", "/tmp/.clickhouse-backup-metadata.cache.S3"))
	startFirst := time.Now()
	r.NoError(dockerExec("clickhouse", "clickhouse-backup", "list", "remote"))
	firstDuration := time.Since(startFirst)

	r.NoError(dockerExec("clickhouse", "chmod", "-Rv", "+r", "/tmp/.clickhouse-backup-metadata.cache.S3"))

	startCashed := time.Now()
	r.NoError(dockerExec("clickhouse", "clickhouse-backup", "list", "remote"))
	cashedDuration := time.Since(startCashed)

	r.Greater(firstDuration, cashedDuration)

	r.NoError(dockerExec("clickhouse", "rm", "-Rfv", "/tmp/.clickhouse-backup-metadata.cache.S3"))
	startCacheClear := time.Now()
	r.NoError(dockerExec("clickhouse", "clickhouse-backup", "list", "remote"))
	cacheClearDuration := time.Since(startCacheClear)

	r.Greater(cacheClearDuration, cashedDuration)
	log.Infof("firstDuration=%s cachedDuration=%s cacheClearDuration=%s", firstDuration.String(), cashedDuration.String(), cacheClearDuration.String())

	testListRemoteAllBackups := make([]string, totalCacheCount)
	for i := 0; i < totalCacheCount; i++ {
		testListRemoteAllBackups[i] = fmt.Sprintf("%s_%d", testBackupName, i)
	}
	fullCleanup(r, ch, testListRemoteAllBackups, []string{"remote", "local"}, []string{}, true)
}

func TestSkipNotExistsTable(t *testing.T) {
	t.Skip("TestSkipNotExistsTable is flaky now, need more precise algorithm for pause calculation")
	ch := &TestClickHouse{}
	r := require.New(t)
	ch.connectWithWait(r, 0*time.Second)
	defer ch.chbackend.Close()

	log.Info("Check skip not exist errors")
	ifNotExistsCreateSQL := "CREATE TABLE IF NOT EXISTS default.if_not_exists (id UInt64) ENGINE=MergeTree() ORDER BY id"
	ifNotExistsInsertSQL := "INSERT INTO default.if_not_exists SELECT number FROM numbers(1000)"
	chVersion, err := ch.chbackend.GetVersion()
	r.NoError(err)

	errorCatched := false
	pauseChannel := make(chan int64)
	resumeChannel := make(chan int64)
	rand.Seed(time.Now().UnixNano())

	wg := sync.WaitGroup{}
	wg.Add(1)
	go func() {
		defer func() {
			close(pauseChannel)
			wg.Done()
		}()
		pause := int64(0)
		pausePercent := int64(93)
		for i := 0; i < 100; i++ {
			testBackupName := fmt.Sprintf("not_exists_%d", i)
			_, err = ch.chbackend.Query(ifNotExistsCreateSQL)
			r.NoError(err)
			_, err = ch.chbackend.Query(ifNotExistsInsertSQL)
			r.NoError(err)
			pauseChannel <- pause
			startTime := time.Now()
			out, err := dockerExecOut("clickhouse", "bash", "-c", "LOG_LEVEL=debug clickhouse-backup create --table default.if_not_exists "+testBackupName)
			pause = time.Since(startTime).Nanoseconds() * pausePercent / 100
			log.Info(out)
			if err != nil {
				if !strings.Contains(out, "no tables for backup") {
					assert.NoError(t, err)
				} else {
					pausePercent += 1
				}
			}

			if strings.Contains(out, "warn") && strings.Contains(out, "can't freeze") && strings.Contains(out, "code: 60") && err == nil {
				errorCatched = true
				<-resumeChannel
				r.NoError(dockerExec("clickhouse", "clickhouse-backup", "delete", "local", testBackupName))
				break
			}
			if err == nil {
				err = dockerExec("clickhouse", "clickhouse-backup", "delete", "local", testBackupName)
				assert.NoError(t, err)
			}
			<-resumeChannel
		}
	}()
	wg.Add(1)
	go func() {
		defer func() {
			close(resumeChannel)
			wg.Done()
		}()
		for pause := range pauseChannel {
			if pause > 0 {
				time.Sleep(time.Duration(pause) * time.Nanosecond)
				log.Infof("pause=%s", time.Duration(pause).String())
				err = ch.chbackend.DropTable(clickhouse.Table{Database: "default", Name: "if_not_exists"}, ifNotExistsCreateSQL, "", chVersion)
				r.NoError(err)
			}
			resumeChannel <- 1
		}
	}()
	wg.Wait()
	r.True(errorCatched)
}

func TestProjections(t *testing.T) {
	var err error
	if compareVersion(os.Getenv("CLICKHOUSE_VERSION"), "21.8") == -1 {
		t.Skipf("Test skipped, PROJECTION available only 21.8+, current version %s", os.Getenv("CLICKHOUSE_VERSION"))
	}

	ch := &TestClickHouse{}
	r := require.New(t)
	ch.connectWithWait(r, 0*time.Second)
	defer ch.chbackend.Close()

	r.NoError(dockerCP("config-s3.yml", "clickhouse:/etc/clickhouse-backup/config.yml"))
	_, err = ch.chbackend.Query("CREATE TABLE default.table_with_projection(dt DateTime, v UInt64, PROJECTION x (SELECT toStartOfMonth(dt) m, sum(v) GROUP BY m)) ENGINE=MergeTree() ORDER BY dt")
	r.NoError(err)

	_, err = ch.chbackend.Query("INSERT INTO default.table_with_projection SELECT today() - INTERVAL number DAY, number FROM numbers(10)")
	r.NoError(err)

	r.NoError(dockerExec("clickhouse", "clickhouse-backup", "create", "test_backup_projection"))
	r.NoError(dockerExec("clickhouse", "clickhouse-backup", "restore", "--rm", "test_backup_projection"))
	r.NoError(dockerExec("clickhouse", "clickhouse-backup", "delete", "local", "test_backup_projection"))
	counts := make([]int, 0)
	r.NoError(ch.chbackend.Select(&counts, "SELECT count() FROM default.table_with_projection"))
	r.Equal(1, len(counts))
	r.Equal(10, counts[0])
	_, err = ch.chbackend.Query("DROP TABLE default.table_with_projection NO DELAY")
	r.NoError(err)

}

func TestKeepBackupRemoteAndDiffFromRemote(t *testing.T) {
	if isTestShouldSkip("RUN_ADVANCED_TESTS") {
		t.Skip("Skipping Advanced integration tests...")
		return
	}
	r := require.New(t)
	ch := &TestClickHouse{}
	ch.connectWithWait(r, 500*time.Millisecond)
	backupNames := make([]string, 5)
	for i := 0; i < 5; i++ {
		backupNames[i] = fmt.Sprintf("keep_remote_backup_%d", i)
	}
	databaseList := []string{dbNameOrdinary, dbNameAtomic, dbNameMySQL, Issue331Atomic, Issue331Ordinary}
	r.NoError(dockerCP("config-s3.yml", "clickhouse:/etc/clickhouse-backup/config.yml"))
	fullCleanup(r, ch, backupNames, []string{"remote", "local"}, databaseList, false)
	generateTestData(ch, r)
	for i, backupName := range backupNames {
		generateIncrementTestData(ch, r)
		if i == 0 {
			r.NoError(dockerExec("clickhouse", "bash", "-c", fmt.Sprintf("BACKUPS_TO_KEEP_REMOTE=3 clickhouse-backup create_remote %s", backupName)))
		} else {
			r.NoError(dockerExec("clickhouse", "bash", "-c", fmt.Sprintf("BACKUPS_TO_KEEP_REMOTE=3 clickhouse-backup create_remote --diff-from-remote=%s %s", backupNames[i-1], backupName)))
		}
	}
	out, err := dockerExecOut("clickhouse", "bash", "-c", "clickhouse-backup list local")
	r.NoError(err)
	// shall not delete any backup, cause all deleted backup have links as required in other backups
	for _, backupName := range backupNames {
		r.Contains(out, backupName)
		r.NoError(dockerExec("clickhouse", "clickhouse-backup", "delete", "local", backupName))
	}
	latestIncrementBackup := fmt.Sprintf("keep_remote_backup_%d", len(backupNames)-1)
	r.NoError(dockerExec("clickhouse", "clickhouse-backup", "download", latestIncrementBackup))
	r.NoError(dockerExec("clickhouse", "clickhouse-backup", "restore", "--rm", latestIncrementBackup))
	res := make([]int, 0)
	r.NoError(ch.chbackend.Select(&res, fmt.Sprintf("SELECT count() FROM `%s`.`%s`", Issue331Atomic, Issue331Atomic)))
	r.Greater(len(res), 0)
	r.Equal(200, res[0])
	fullCleanup(r, ch, backupNames, []string{"remote", "local"}, databaseList, true)
}

func TestS3NoDeletePermission(t *testing.T) {
	if isTestShouldSkip("RUN_ADVANCED_TESTS") {
		t.Skip("Skipping Advanced integration tests...")
		return
	}
	r := require.New(t)
	r.NoError(dockerExec("minio", "/bin/minio_nodelete.sh"))
	r.NoError(dockerCP("config-s3-nodelete.yml", "clickhouse:/etc/clickhouse-backup/config.yml"))

	ch := &TestClickHouse{}
	ch.connectWithWait(r, 500*time.Millisecond)
	defer ch.chbackend.Close()
	generateTestData(ch, r)
	r.NoError(dockerExec("clickhouse", "clickhouse-backup", "create_remote", "no_delete_backup"))
	r.NoError(dockerExec("clickhouse", "clickhouse-backup", "delete", "local", "no_delete_backup"))
	r.NoError(dockerExec("clickhouse", "clickhouse-backup", "restore_remote", "no_delete_backup"))
	r.NoError(dockerExec("clickhouse", "clickhouse-backup", "delete", "local", "no_delete_backup"))
	r.Error(dockerExec("clickhouse", "clickhouse-backup", "delete", "remote", "no_delete_backup"))
	databaseList := []string{dbNameOrdinary, dbNameAtomic, dbNameMySQL, Issue331Atomic, Issue331Ordinary}
	dropDatabasesFromTestDataDataSet(r, ch, databaseList)
}

func TestSyncReplicaTimeout(t *testing.T) {
	if compareVersion(os.Getenv("CLICKHOUSE_VERSION"), "19.11") == -1 {
		t.Skipf("Test skipped, SYNC REPLICA ignore receive_timeout for %s version", os.Getenv("CLICKHOUSE_VERSION"))
	}
	ch := &TestClickHouse{}
	r := require.New(t)
	ch.connectWithWait(r, 0*time.Millisecond)
	r.NoError(dockerCP("config-s3.yml", "clickhouse:/etc/clickhouse-backup/config.yml"))

	dropReplTables := func() {
		for _, table := range []string{"repl1", "repl2"} {
			query := "DROP TABLE IF EXISTS default." + table
			if compareVersion(os.Getenv("CLICKHOUSE_VERSION"), "20.3") == 1 {
				query += " NO DELAY"
			}
			ch.queryWithNoError(r, query)
		}
	}
	dropReplTables()
	ch.queryWithNoError(r, "CREATE TABLE default.repl1 (v UInt64) ENGINE=ReplicatedMergeTree('/clickhouse/tables/default/repl','repl1') ORDER BY tuple()")
	ch.queryWithNoError(r, "CREATE TABLE default.repl2 (v UInt64) ENGINE=ReplicatedMergeTree('/clickhouse/tables/default/repl','repl2') ORDER BY tuple()")

	ch.queryWithNoError(r, "INSERT INTO default.repl1 SELECT number FROM numbers(10)")

	ch.queryWithNoError(r, "SYSTEM STOP REPLICATED SENDS default.repl1")
	ch.queryWithNoError(r, "SYSTEM STOP FETCHES default.repl2")

	ch.queryWithNoError(r, "INSERT INTO default.repl1 SELECT number FROM numbers(100)")

	r.NoError(dockerExec("clickhouse", "clickhouse-backup", "create", "--tables=default.repl*", "test_not_synced_backup"))
	r.NoError(dockerExec("clickhouse", "clickhouse-backup", "upload", "test_not_synced_backup"))
	r.NoError(dockerExec("clickhouse", "clickhouse-backup", "delete", "local", "test_not_synced_backup"))
	r.NoError(dockerExec("clickhouse", "clickhouse-backup", "delete", "remote", "test_not_synced_backup"))

	ch.queryWithNoError(r, "SYSTEM START REPLICATED SENDS default.repl1")
	ch.queryWithNoError(r, "SYSTEM START FETCHES default.repl2")

	dropReplTables()
	ch.chbackend.Close()

}

func TestServerAPI(t *testing.T) {
	ch := &TestClickHouse{}
	r := require.New(t)
	ch.connectWithWait(r, 0*time.Second)
	r.NoError(dockerCP("config-s3.yml", "clickhouse:/etc/clickhouse-backup/config.yml"))
	ch.queryWithNoError(r, "CREATE DATABASE IF NOT EXISTS long_schema")
	defer func() {
		ch.chbackend.Close()
	}()
	fieldTypes := []string{"UInt64", "String", "Int"}
	installDebIfNotExists(r, "clickhouse", "curl")
	maxTables := 10
	minFields := 10
	randFields := 10
	log.Infof("Create %d `long_schema`.`t%%d` tables with with %d..%d fields...", maxTables, minFields, minFields+randFields)
	for i := 0; i < maxTables; i++ {
		sql := fmt.Sprintf("CREATE TABLE long_schema.t%d (id UInt64", i)
		fieldsCount := minFields + rand.Intn(randFields)
		for j := 0; j < fieldsCount; j++ {
			fieldType := fieldTypes[rand.Intn(len(fieldTypes))]
			sql += fmt.Sprintf(", f%d %s", j, fieldType)
		}
		sql += ") ENGINE=MergeTree() ORDER BY id"
		ch.queryWithNoError(r, sql)
		sql = fmt.Sprintf("INSERT INTO long_schema.t%d(id) SELECT number FROM numbers(100)", i)
		ch.queryWithNoError(r, sql)
	}
	log.Info("...DONE")

	log.Info("Run `clickhouse-backup server` in background")
	r.NoError(dockerExec("-d", "clickhouse", "bash", "-c", "clickhouse-backup server &>>/tmp/clickhouse-backup-server.log"))
	time.Sleep(1 * time.Second)

	log.Info("Check /backup/create")
	out, err := dockerExecOut(
		"clickhouse",
		"bash", "-xe", "-c", "sleep 3; for i in {1..5}; do date; curl -sL -XPOST \"http://localhost:7171/backup/create?table=long_schema.*&name=z_backup_$i\"; sleep 1.5; done",
	)
	log.Debug(out)
	r.NoError(err)
	r.NotContains(out, "Connection refused")
	r.NotContains(out, "another operation is currently running")
	r.NotContains(out, "\"status\":\"error\"")

	log.Info("Check /backup/tables")
	out, err = dockerExecOut(
		"clickhouse",
		"bash", "-xe", "-c", "curl -sL \"http://localhost:7171/backup/tables\"",
	)
	log.Debug(out)
	r.NoError(err)
	r.NotContains(out, "system")

	log.Info("Check /backup/tables/all")
	out, err = dockerExecOut(
		"clickhouse",
		"bash", "-xe", "-c", "curl -sL \"http://localhost:7171/backup/tables/all\"",
	)
	log.Debug(out)
	r.NoError(err)
	r.Contains(out, "system")

	log.Info("Check /backup/actions")
	ch.queryWithNoError(r, "SELECT count() FROM system.backup_actions")

	log.Info("Check /backup/upload")
	out, err = dockerExecOut(
		"clickhouse",
		"bash", "-xe", "-c", "for i in {1..5}; do date; curl -sL -XPOST \"http://localhost:7171/backup/upload/z_backup_$i\"; sleep 2; done",
	)
	log.Debug(out)
	r.NoError(err)
	r.NotContains(out, "\"status\":\"error\"")
	r.NotContains(out, "another operation is currently running")

	log.Info("Check /backup/list")
	out, err = dockerExecOut("clickhouse", "bash", "-c", "curl -sL 'http://localhost:7171/backup/list'")
	log.Debug(out)
	r.NoError(err)
	totalBackupNumber := 5
	for i := 1; i <= totalBackupNumber; i++ {
		r.True(assert.Regexp(t, regexp.MustCompile(fmt.Sprintf("{\"name\":\"z_backup_%d\",\"created\":\"\\d{4}-\\d{2}-\\d{2} \\d{2}:\\d{2}:\\d{2}\",\"size\":\\d+,\"location\":\"local\",\"required\":\"\",\"desc\":\"\"}", i)), out))
		r.True(assert.Regexp(t, regexp.MustCompile(fmt.Sprintf("{\"name\":\"z_backup_%d\",\"created\":\"\\d{4}-\\d{2}-\\d{2} \\d{2}:\\d{2}:\\d{2}\",\"size\":\\d+,\"location\":\"remote\",\"required\":\"\",\"desc\":\"tar\"}", i)), out))
	}

	log.Info("Check /backup/list/local")
	out, err = dockerExecOut("clickhouse", "bash", "-c", "curl -sL 'http://localhost:7171/backup/list/local'")
	log.Debug(out)
	r.NoError(err)
	for i := 1; i <= totalBackupNumber; i++ {
		r.True(assert.Regexp(t, regexp.MustCompile(fmt.Sprintf("{\"name\":\"z_backup_%d\",\"created\":\"\\d{4}-\\d{2}-\\d{2} \\d{2}:\\d{2}:\\d{2}\",\"size\":\\d+,\"location\":\"local\",\"required\":\"\",\"desc\":\"\"}", i)), out))
		r.True(assert.NotRegexp(t, regexp.MustCompile(fmt.Sprintf("{\"name\":\"z_backup_%d\",\"created\":\"\\d{4}-\\d{2}-\\d{2} \\d{2}:\\d{2}:\\d{2}\",\"size\":\\d+,\"location\":\"remote\",\"required\":\"\",\"desc\":\"tar\"}", i)), out))
	}

	log.Info("Check /backup/list/remote")
	out, err = dockerExecOut("clickhouse", "bash", "-c", "curl -sL 'http://localhost:7171/backup/list/remote'")
	log.Debug(out)
	r.NoError(err)
	for i := 1; i <= totalBackupNumber; i++ {
		r.True(assert.NotRegexp(t, regexp.MustCompile(fmt.Sprintf("{\"name\":\"z_backup_%d\",\"created\":\"\\d{4}-\\d{2}-\\d{2} \\d{2}:\\d{2}:\\d{2}\",\"size\":\\d+,\"location\":\"local\",\"required\":\"\",\"desc\":\"\"}", i)), out))
		r.True(assert.Regexp(t, regexp.MustCompile(fmt.Sprintf("{\"name\":\"z_backup_%d\",\"created\":\"\\d{4}-\\d{2}-\\d{2} \\d{2}:\\d{2}:\\d{2}\",\"size\":\\d+,\"location\":\"remote\",\"required\":\"\",\"desc\":\"tar\"}", i)), out))
	}

	log.Info("Check /backup/download/{name} + /backup/restore/{name}?rm=1")
	out, err = dockerExecOut(
		"clickhouse",
		"bash", "-xe", "-c", "for i in {1..5}; do date; curl -sL -XPOST \"http://localhost:7171/backup/delete/local/z_backup_$i\"; curl -sL -XPOST \"http://localhost:7171/backup/download/z_backup_$i\"; sleep 2; curl -sL -XPOST \"http://localhost:7171/backup/restore/z_backup_$i?rm=1\"; sleep 4; done",
	)
	log.Debug(out)
	r.NoError(err)
	r.NotContains(out, "another operation is currently running")
	r.NotContains(out, "\"status\":\"error\"")

	log.Info("Check /metrics clickhouse_backup_last_backup_size_remote")
	lastRemoteSize := make([]int64, 0)
	r.NoError(ch.chbackend.Select(&lastRemoteSize, "SELECT size FROM system.backup_list WHERE name='z_backup_5' AND location='remote'"))

	realTotalBytes := make([]uint64, 0)
	if compareVersion(os.Getenv("CLICKHOUSE_VERSION"), "20.8") >= 0 {
		r.NoError(ch.chbackend.Select(&realTotalBytes, "SELECT sum(total_bytes) FROM system.tables WHERE database='long_schema'"))
	} else {
		r.NoError(ch.chbackend.Select(&realTotalBytes, "SELECT sum(bytes_on_disk) FROM system.parts WHERE database='long_schema'"))
	}

	r.Greater(lastRemoteSize[0], int64(realTotalBytes[0]))
	out, err = dockerExecOut("clickhouse", "curl", "-sL", "http://localhost:7171/metrics")
	log.Debug(out)
	r.NoError(err)
	r.Contains(out, fmt.Sprintf("clickhouse_backup_last_backup_size_remote %d", lastRemoteSize[0]))

	log.Info("Check /metrics clickhouse_backup_number_backups_*")
	r.Contains(out, fmt.Sprintf("clickhouse_backup_number_backups_local %d", totalBackupNumber))
	r.Contains(out, fmt.Sprintf("clickhouse_backup_number_backups_remote %d", totalBackupNumber))
	r.Contains(out, "clickhouse_backup_number_backups_local_expected 0")
	r.Contains(out, "clickhouse_backup_number_backups_remote_expected 0")

	log.Info("Check /backup/delete/{where}/{name}")
	for i := 1; i <= 5; i++ {
		out, err = dockerExecOut("clickhouse", "bash", "-c", fmt.Sprintf("curl -sL -XPOST 'http://localhost:7171/backup/delete/local/z_backup_%d'", i))
		log.Infof(out)
		r.NoError(err)
		r.NotContains(out, "another operation is currently running")
		r.NotContains(out, "\"status\":\"error\"")
		out, err = dockerExecOut("clickhouse", "bash", "-c", fmt.Sprintf("curl -sL -XPOST 'http://localhost:7171/backup/delete/remote/z_backup_%d'", i))
		log.Infof(out)
		r.NoError(err)
		r.NotContains(out, "another operation is currently running")
		r.NotContains(out, "\"status\":\"error\"")
	}

	r.NoError(dockerExec("clickhouse", "pkill", "-n", "-f", "clickhouse-backup"))
	r.NoError(ch.dropDatabase("long_schema"))
}

func TestIntegrationS3(t *testing.T) {
	r := require.New(t)
	r.NoError(dockerCP("config-s3.yml", "clickhouse:/etc/clickhouse-backup/config.yml"))
	runMainIntegrationScenario(t, "S3")
}

func TestIntegrationGCS(t *testing.T) {
	if isTestShouldSkip("GCS_TESTS") {
		t.Skip("Skipping GCS integration tests...")
		return
	}
	r := require.New(t)
	r.NoError(dockerCP("config-gcs.yml", "clickhouse:/etc/clickhouse-backup/config.yml"))
	installDebIfNotExists(r, "clickhouse", "ca-certificates")
	runMainIntegrationScenario(t, "GCS")
}

func TestIntegrationAzure(t *testing.T) {
	if isTestShouldSkip("AZURE_TESTS") {
		t.Skip("Skipping Azure integration tests...")
		return
	}
	r := require.New(t)
	r.NoError(dockerCP("config-azblob.yml", "clickhouse:/etc/clickhouse-backup/config.yml"))
	installDebIfNotExists(r, "clickhouse", "ca-certificates")
	runMainIntegrationScenario(t, "AZBLOB")
}

func TestIntegrationSFTPAuthPassword(t *testing.T) {
	r := require.New(t)
	r.NoError(dockerCP("config-sftp-auth-password.yaml", "clickhouse:/etc/clickhouse-backup/config.yml"))
	runMainIntegrationScenario(t, "SFTP")
}

func TestIntegrationSFTPAuthKey(t *testing.T) {
	r := require.New(t)
	r.NoError(dockerCP("config-sftp-auth-key.yaml", "clickhouse:/etc/clickhouse-backup/config.yml"))

	uploadSSHKeys(r)

	runMainIntegrationScenario(t, "SFTP")
}

func TestIntegrationFTP(t *testing.T) {
	r := require.New(t)
	r.NoError(dockerCP("config-ftp.yaml", "clickhouse:/etc/clickhouse-backup/config.yml"))
	runMainIntegrationScenario(t, "FTP")
}

<<<<<<< HEAD
func TestRestoreDatabaseMapping(t *testing.T) {
	r := require.New(t)
	r.NoError(dockerCP("config-database-mapping.yml", "clickhouse:/etc/clickhouse-backup/config.yml"))
	ch := &TestClickHouse{}
	ch.connectWithWait(r, 500*time.Millisecond)
	defer ch.chbackend.Close()
	testBackupName := "test_restore_database_mapping"
	databaseList := []string{"database1", "database2"}
	fullCleanup(r, ch, []string{testBackupName}, []string{"local"}, databaseList, false)

	ch.queryWithNoError(r, "CREATE DATABASE database1")
	ch.queryWithNoError(r, "CREATE TABLE database1.t1 (dt DateTime, v UInt64) ENGINE=MergeTree() PARTITION BY toYYYYMM(dt) ORDER BY dt")
	ch.queryWithNoError(r, "INSERT INTO database1.t1 SELECT '2022-01-01 00:00:00', number FROM numbers(10)")

	log.Info("Create backup")
	r.NoError(dockerExec("clickhouse", "clickhouse-backup", "create", testBackupName))
	r.NoError(dockerExec("clickhouse", "clickhouse-backup", "restore", "--restore-database-mapping", "database1:database2", testBackupName))

	ch.queryWithNoError(r, "INSERT INTO database1.t1 SELECT '2022-01-01 00:00:00', number FROM numbers(10)")

	log.Info("Check result")
	result := make([]int, 0)
	r.NoError(ch.chbackend.Select(&result, "SELECT count() FROM database2.t1"))
	r.Equal(1, len(result), "expect one row")
	r.Equal(10, result[0], "expect count=10")

	result = make([]int, 0)
	r.NoError(ch.chbackend.Select(&result, "SELECT count() FROM database1.t1"))
	r.Equal(1, len(result), "expect one row")
	r.Equal(20, result[0], "expect count=20")

	fullCleanup(r, ch, []string{testBackupName}, []string{"local"}, databaseList, true)
=======
func TestIntegrationCustom(t *testing.T) {
	r := require.New(t)

	for _, customType := range []string{"kopia", "restic", "rsync"} {
		if customType == "rsync" {
			uploadSSHKeys(r)
			installDebIfNotExists(r, "clickhouse", "openssh-client")
			installDebIfNotExists(r, "clickhouse", "rsync")
			installDebIfNotExists(r, "clickhouse", "jq")
		}
		if customType == "restic" {
			installDebIfNotExists(r, "clickhouse", "restic")
			installDebIfNotExists(r, "clickhouse", "jq")
		}
		if customType == "kopia" {
			r.NoError(dockerExec("clickhouse", "bash", "-c", "wget -qO- https://kopia.io/signing-key | gpg --dearmor -o /usr/share/keyrings/kopia-keyring.gpg"))
			r.NoError(dockerExec("clickhouse", "bash", "-c", "echo 'deb [signed-by=/usr/share/keyrings/kopia-keyring.gpg] http://packages.kopia.io/apt/ stable main' > /etc/apt/sources.list.d/kopia.list"))
			installDebIfNotExists(r, "clickhouse", "kopia")
			installDebIfNotExists(r, "clickhouse", "jq")
		}
		r.NoError(dockerCP("config-custom-"+customType+".yml", "clickhouse:/etc/clickhouse-backup/config.yml"))
		r.NoError(dockerExec("clickhouse", "mkdir", "-pv", "/custom/"+customType))
		r.NoError(dockerCP("./"+customType+"/", "clickhouse:/custom/"))
		runMainIntegrationScenario(t, "CUSTOM")
	}
}

func uploadSSHKeys(r *require.Assertions) {
	r.NoError(dockerCP("sftp/clickhouse-backup_rsa", "clickhouse:/id_rsa"))
	r.NoError(dockerExec("clickhouse", "cp", "-vf", "/id_rsa", "/tmp/id_rsa"))
	r.NoError(dockerExec("clickhouse", "chmod", "-v", "0600", "/tmp/id_rsa"))

	r.NoError(dockerCP("sftp/clickhouse-backup_rsa.pub", "sshd:/root/.ssh/authorized_keys"))
	r.NoError(dockerExec("sshd", "chown", "-v", "root:root", "/root/.ssh/authorized_keys"))
	r.NoError(dockerExec("sshd", "chmod", "-v", "0600", "/root/.ssh/authorized_keys"))
>>>>>>> c7aaa483
}

func runMainIntegrationScenario(t *testing.T, remoteStorageType string) {
	var out string
	var err error

	r := require.New(t)
	ch := &TestClickHouse{}
	ch.connectWithWait(r, 500*time.Millisecond)
	defer ch.chbackend.Close()

	rand.Seed(time.Now().UnixNano())

	// test for specified partitions backup
	testBackupSpecifiedPartitions(r, ch)

	// main test scenario
	testBackupName := fmt.Sprintf("test_backup_%d", rand.Int())
	incrementBackupName := fmt.Sprintf("increment_%d", rand.Int())
	databaseList := []string{dbNameOrdinary, dbNameAtomic, dbNameMySQL, Issue331Atomic, Issue331Ordinary}

	log.Info("Clean before start")
	fullCleanup(r, ch, []string{testBackupName, incrementBackupName}, []string{"remote", "local"}, databaseList, false)

	r.NoError(dockerExec("minio", "mc", "ls", "local/clickhouse/disk_s3"))
	generateTestData(ch, r)

	r.NoError(dockerExec("minio", "mc", "ls", "local/clickhouse/disk_s3"))
	log.Info("Create backup")
	r.NoError(dockerExec("clickhouse", "clickhouse-backup", "create", testBackupName))

	generateIncrementTestData(ch, r)

	r.NoError(dockerExec("clickhouse", "clickhouse-backup", "create", incrementBackupName))

	log.Info("Upload")
	r.NoError(dockerExec("clickhouse", "bash", "-c", fmt.Sprintf("%s_COMPRESSION_FORMAT=zstd clickhouse-backup upload %s", remoteStorageType, testBackupName)))

	//diffFrom := []string{"--diff-from", "--diff-from-remote"}[rand.Intn(2)]
	diffFrom := "--diff-from-remote"
	r.NoError(dockerExec("clickhouse", "clickhouse-backup", "upload", incrementBackupName, diffFrom, testBackupName))

	out, err = dockerExecOut("clickhouse", "ls", "-lha", "/var/lib/clickhouse/backup")
	r.NoError(err)
	r.Equal(5, len(strings.Split(strings.Trim(out, " \t\r\n"), "\n")), "expect two backups exists in backup directory")
	log.Info("Delete backup")
	r.NoError(dockerExec("clickhouse", "clickhouse-backup", "delete", "local", testBackupName))
	r.NoError(dockerExec("clickhouse", "clickhouse-backup", "delete", "local", incrementBackupName))
	out, err = dockerExecOut("clickhouse", "ls", "-lha", "/var/lib/clickhouse/backup")
	r.NoError(err)
	r.Equal(3, len(strings.Split(strings.Trim(out, " \t\r\n"), "\n")), "expect no backup exists in backup directory")

	dropDatabasesFromTestDataDataSet(r, ch, databaseList)
	r.NoError(dockerExec("minio", "mc", "ls", "local/clickhouse/disk_s3"))

	log.Info("Download")
	r.NoError(dockerExec("clickhouse", "clickhouse-backup", "download", testBackupName))

	log.Info("Restore schema")
	r.NoError(dockerExec("clickhouse", "clickhouse-backup", "restore", "--schema", testBackupName))

	log.Info("Restore data")
	r.NoError(dockerExec("clickhouse", "clickhouse-backup", "restore", "--data", testBackupName))

	log.Info("Full restore with rm")
	r.NoError(dockerExec("clickhouse", "clickhouse-backup", "restore", "--rm", testBackupName))

	log.Info("Check data")
	for i := range testData {
		if testData[i].CheckDatabaseOnly {
			r.NoError(ch.checkDatabaseEngine(t, testData[i]))
		} else {
			if isTableSkip(ch, testData[i], true) {
				continue
			}
			r.NoError(ch.checkData(t, testData[i], r))
		}
	}
	// test increment
	dropDatabasesFromTestDataDataSet(r, ch, databaseList)

	log.Info("Delete backup")
	r.NoError(dockerExec("clickhouse", "clickhouse-backup", "delete", "local", testBackupName))

	log.Info("Download increment")
	r.NoError(dockerExec("clickhouse", "clickhouse-backup", "download", incrementBackupName))

	log.Info("Restore")
	r.NoError(dockerExec("clickhouse", "clickhouse-backup", "restore", "--schema", "--data", incrementBackupName))

	log.Info("Check increment data")
	for i := range testData {
		testDataItem := testData[i]
		if isTableSkip(ch, testDataItem, true) || testDataItem.IsDictionary {
			continue
		}
		for _, incrementDataItem := range incrementData {
			if testDataItem.Database == incrementDataItem.Database && testDataItem.Name == incrementDataItem.Name {
				testDataItem.Rows = append(testDataItem.Rows, incrementDataItem.Rows...)
			}
		}
		if testDataItem.CheckDatabaseOnly {
			r.NoError(ch.checkDatabaseEngine(t, testDataItem))
		} else {
			r.NoError(ch.checkData(t, testDataItem, r))
		}

	}

	// test end
	log.Info("Clean after finish")
<<<<<<< HEAD
	fullCleanup(r, ch, []string{testBackupName, incrementBackupName}, []string{"remote", "local"}, databaseList, true)
=======
	if remoteStorageType == "CUSTOM" {
		fullCleanup(r, ch, []string{}, true)
	} else {
		fullCleanup(r, ch, []string{testBackupName, incrementBackupName}, true)
	}
>>>>>>> c7aaa483
}

func fullCleanup(r *require.Assertions, ch *TestClickHouse, backupNames, backupTypes, databaseList []string, checkDeleteErr bool) {
	for _, backupName := range backupNames {
		for _, backupType := range backupTypes {
			err := dockerExec("clickhouse", "clickhouse-backup", "delete", backupType, backupName)
			if checkDeleteErr {
				r.NoError(err)
			}
		}
	}
	otherBackupList, err := dockerExecOut("clickhouse", "ls", "-1", "/var/lib/clickhouse/backup")
	if err == nil {
		for _, backupName := range strings.Split(otherBackupList, "\n") {
			if backupName != "" {
				err := dockerExec("clickhouse", "clickhouse-backup", "delete", "local", backupName)
				if checkDeleteErr {
					r.NoError(err)
				}
			}
		}
	}

	dropDatabasesFromTestDataDataSet(r, ch, databaseList)
}

func generateTestData(ch *TestClickHouse, r *require.Assertions) {
	log.Info("Generate test data")
	generateTestDataWithDifferentStoragePolicy()
	for _, data := range testData {
		if isTableSkip(ch, data, false) {
			continue
		}
		r.NoError(ch.createTestSchema(data))
	}
	for _, data := range testData {
		if isTableSkip(ch, data, false) {
			continue
		}
		r.NoError(ch.createTestData(data))
	}
}

func generateTestDataWithDifferentStoragePolicy() {
	for databaseName, databaseEngine := range map[string]string{dbNameOrdinary: "Ordinary", dbNameAtomic: "Atomic"} {
		testDataEncrypted := TestDataStruct{
			Database: databaseName, DatabaseEngine: databaseEngine,
			Rows: func() []map[string]interface{} {
				var result []map[string]interface{}
				for i := 0; i < 100; i++ {
					result = append(result, map[string]interface{}{"id": uint64(i)})
				}
				return result
			}(),
			Fields:  []string{"id"},
			OrderBy: "id",
		}
		addTestDataIfNotExists := func() {
			found := false
			for _, data := range testData {
				if data.Name == testDataEncrypted.Name && data.Database == testDataEncrypted.Database {
					found = true
					break
				}
			}
			if !found {
				testData = append(testData, testDataEncrypted)
			}
		}
		//s3 disks support after 21.8
		if compareVersion(os.Getenv("CLICKHOUSE_VERSION"), "21.8") >= 0 {
			testDataEncrypted.Name = "test_s3"
			testDataEncrypted.Schema = "(id UInt64) Engine=MergeTree ORDER BY id SETTINGS storage_policy = 's3_only'"
			addTestDataIfNotExists()
		}

		//encrypted disks support after 21.10
		if compareVersion(os.Getenv("CLICKHOUSE_VERSION"), "21.10") >= 0 {
			testDataEncrypted.Name = "test_hdd3_encrypted"
			testDataEncrypted.Schema = "(id UInt64) Engine=MergeTree ORDER BY id SETTINGS storage_policy = 'hdd3_only_encrypted'"
			addTestDataIfNotExists()
		}
		//encrypted s3 disks support after 21.12
		if compareVersion(os.Getenv("CLICKHOUSE_VERSION"), "21.12") >= 0 {
			testDataEncrypted.Name = "test_s3_encrypted"
			testDataEncrypted.Schema = "(id UInt64) Engine=MergeTree ORDER BY id SETTINGS storage_policy = 's3_only_encrypted'"
			addTestDataIfNotExists()
		}
	}
}

func generateIncrementTestData(ch *TestClickHouse, r *require.Assertions) {
	log.Info("Generate increment test data")
	for _, data := range incrementData {
		if isTableSkip(ch, data, false) {
			continue
		}
		r.NoError(ch.createTestData(data))
	}
}

func dropDatabasesFromTestDataDataSet(r *require.Assertions, ch *TestClickHouse, databaseList []string) {
	log.Info("Drop all databases")
	for _, db := range databaseList {
		r.NoError(ch.dropDatabase(db))
	}
}

type TestClickHouse struct {
	chbackend *clickhouse.ClickHouse
}

func (ch *TestClickHouse) connectWithWait(r *require.Assertions, sleepBefore time.Duration) {
	time.Sleep(sleepBefore)
	for i := 1; i < 11; i++ {
		err := ch.connect()
		if i == 10 {
			r.NoError(utils.ExecCmd(180*time.Second, "docker", "logs", "clickhouse"))
			r.NoError(err)
		}
		if err != nil {
			log.Warnf("clickhouse not ready %v, wait %d seconds", err, i*2)
			r.NoError(utils.ExecCmd(180*time.Second, "docker", "ps", "-a"))
			time.Sleep(time.Second * time.Duration(i*2))
		} else {
			if compareVersion(os.Getenv("CLICKHOUSE_VERSION"), "20.8") == 1 {
				var rows []string
				err = ch.chbackend.Select(&rows, "SELECT count() FROM mysql('mysql:3306','mysql','user','root','root')")
				if err == nil {
					break
				} else {
					log.Warnf("mysql not ready %v, wait %d seconds", err, i)
					time.Sleep(time.Second * time.Duration(i))
				}
			} else {
				break
			}
		}
	}
}

func (ch *TestClickHouse) connect() error {
	ch.chbackend = &clickhouse.ClickHouse{
		Config: &config.ClickHouseConfig{
			Host:    "127.0.0.1",
			Port:    9000,
			Timeout: "5m",
		},
	}
	return ch.chbackend.Connect()
}

func (ch *TestClickHouse) createTestSchema(data TestDataStruct) error {
	if !data.IsFunction {
		// 20.8 doesn't respect DROP TABLE .. NO DELAY, so Atomic works but --rm is not applicable
		if compareVersion(os.Getenv("CLICKHOUSE_VERSION"), "20.8") == 1 {
			if err := ch.chbackend.CreateDatabaseWithEngine(data.Database, data.DatabaseEngine); err != nil {
				return err
			}
		} else {
			if err := ch.chbackend.CreateDatabase(data.Database); err != nil {
				return err
			}
		}
	}
	if data.CheckDatabaseOnly {
		return nil
	}
	createSQL := "CREATE "
	if data.IsFunction {
		createSQL += " FUNCTION "
	} else if data.IsMaterializedView {
		createSQL += " MATERIALIZED VIEW "
	} else if data.IsView {
		createSQL += " VIEW "
	} else if data.IsDictionary {
		createSQL += " DICTIONARY "
	} else {
		createSQL += " TABLE "
	}

	if data.IsFunction {
		createSQL += fmt.Sprintf(" IF NOT EXISTS `%s` ", data.Name)
	} else {
		createSQL += fmt.Sprintf(" IF NOT EXISTS `%s`.`%s` ", data.Database, data.Name)
	}

	if compareVersion(os.Getenv("CLICKHOUSE_VERSION"), "19.0") == 1 && !data.IsFunction {
		createSQL += " ON CLUSTER 'cluster' "
	}
	createSQL += data.Schema
	// old 1.x clickhouse versions doesn't contains {table} and {database} macros
	if strings.Contains(createSQL, "{table}") || strings.Contains(createSQL, "{database}") {
		var isMacrosExists []int
		if err := ch.chbackend.Select(&isMacrosExists, "SELECT count() FROM system.functions WHERE name='getMacro'"); err != nil {
			return err
		}
		if len(isMacrosExists) == 0 || isMacrosExists[0] == 0 {
			createSQL = strings.Replace(createSQL, "{table}", data.Name, -1)
			createSQL = strings.Replace(createSQL, "{database}", data.Database, -1)
		}
	}
	// functions supported only after 21.12
	if data.IsFunction && compareVersion(os.Getenv("CLICKHOUSE_VERSION"), "21.12") == -1 {
		return nil
	}
	err := ch.chbackend.CreateTable(
		clickhouse.Table{
			Database: data.Database,
			Name:     data.Name,
		},
		createSQL,
		false, "", 0,
	)
	return err
}

func (ch *TestClickHouse) createTestData(data TestDataStruct) error {
	if data.SkipInsert || data.CheckDatabaseOnly {
		return nil
	}
	tx, err := ch.chbackend.GetConn().Beginx()
	if err != nil {
		return fmt.Errorf("can't begin transaction: %v", err)
	}
	insertSQL := fmt.Sprintf("INSERT INTO `%s`.`%s` (`%s`) VALUES (:%s)",
		data.Database,
		data.Name,
		strings.Join(data.Fields, "`,`"),
		strings.Join(data.Fields, ",:"),
	)
	log.Debug(insertSQL)
	statement, err := tx.PrepareNamed(insertSQL)
	if err != nil {
		return fmt.Errorf("can't prepare %s: %v", insertSQL, err)
	}
	defer func() {
		err = statement.Close()
		if err != nil {
			log.Warnf("can't close SQL statement")
		}
	}()

	for _, row := range data.Rows {
		log.Infof("%#v", row)
		if _, err := statement.Exec(row); err != nil {
			return fmt.Errorf("can't add insert to transaction: %v", err)
		}
	}
	if err := tx.Commit(); err != nil {
		return fmt.Errorf("can't commit transaction: %v", err)
	}
	return nil
}

func (ch *TestClickHouse) dropDatabase(database string) (err error) {
	var isAtomic bool
	dropDatabaseSQL := fmt.Sprintf("DROP DATABASE IF EXISTS `%s`", database)
	if isAtomic, err = ch.chbackend.IsAtomic(database); isAtomic {
		dropDatabaseSQL += " SYNC"
	} else if err != nil {
		return err
	}
	_, err = ch.chbackend.Query(dropDatabaseSQL)
	return err
}

func (ch *TestClickHouse) checkData(t *testing.T, data TestDataStruct, r *require.Assertions) error {
	assert.NotNil(t, data.Rows)
	log.Infof("Check '%d' rows in '%s.%s'\n", len(data.Rows), data.Database, data.Name)
	selectSQL := fmt.Sprintf("SELECT * FROM `%s`.`%s` ORDER BY `%s`", data.Database, data.Name, data.OrderBy)

	if data.IsFunction && compareVersion(os.Getenv("CLICKHOUSE_VERSION"), "21.12") == -1 {
		return nil
	}
	if data.IsFunction {
		selectSQL = fmt.Sprintf("SELECT %s(number, number+1) AS test_result FROM numbers(3)", data.Name)
	}
	log.Debug(selectSQL)
	rows, err := ch.chbackend.GetConn().Queryx(selectSQL)
	if err != nil {
		return err
	}
	var result []map[string]interface{}
	for rows.Next() {
		row := map[string]interface{}{}
		if err = rows.MapScan(row); err != nil {
			return err
		}
		result = append(result, row)
	}
	r.Equal(len(data.Rows), len(result))
	for i := range data.Rows {
		//goland:noinspection GoNilness
		r.EqualValues(data.Rows[i], result[i])
	}
	return nil
}

func (ch *TestClickHouse) checkDatabaseEngine(t *testing.T, data TestDataStruct) error {
	if compareVersion(os.Getenv("CLICKHOUSE_VERSION"), "20.8") <= 0 {
		return nil
	}
	selectSQL := fmt.Sprintf("SELECT engine FROM system.databases WHERE name='%s'", data.Database)
	log.Debug(selectSQL)
	rows, err := ch.chbackend.GetConn().Queryx(selectSQL)
	for rows.Next() {
		row := map[string]interface{}{}
		if err = rows.MapScan(row); err != nil {
			return err
		}
		assert.True(
			t, strings.HasPrefix(data.DatabaseEngine, row["engine"].(string)),
			fmt.Sprintf("expect '%s' have prefix '%s'", data.DatabaseEngine, row["engine"].(string)),
		)
	}
	return nil
}

func (ch *TestClickHouse) queryWithNoError(r *require.Assertions, query string, args ...interface{}) {
	_, err := ch.chbackend.Query(query, args...)
	r.NoError(err)
}

func dockerExec(container string, cmd ...string) error {
	out, err := dockerExecOut(container, cmd...)
	log.Info(out)
	return err
}

func dockerExecOut(container string, cmd ...string) (string, error) {
	dcmd := []string{"exec", container}
	dcmd = append(dcmd, cmd...)
	return utils.ExecCmdOut(180*time.Second, "docker", dcmd...)
}

func dockerCP(src, dst string) error {
	ctx, cancel := context.WithTimeout(context.Background(), 180*time.Second)
	dcmd := []string{"cp", src, dst}
	log.Infof("docker %s", strings.Join(dcmd, " "))
	out, err := exec.CommandContext(ctx, "docker", dcmd...).CombinedOutput()
	log.Info(string(out))
	cancel()
	return err
}

func toDate(s string) time.Time {
	result, _ := time.Parse("2006-01-02", s)
	return result
}

func toTS(s string) time.Time {
	result, _ := time.Parse("2006-01-02 15:04:05", s)
	return result
}

func isTableSkip(ch *TestClickHouse, data TestDataStruct, dataExists bool) bool {
	if data.IsDictionary && os.Getenv("COMPOSE_FILE") != "docker-compose.yml" && dataExists {
		var dictEngines []string
		dictSQL := fmt.Sprintf(
			"SELECT engine FROM system.tables WHERE name='%s' AND database='%s'",
			data.Name, data.Database,
		)
		_ = ch.chbackend.Select(&dictEngines, dictSQL)
		return len(dictEngines) == 0
	}
	return os.Getenv("COMPOSE_FILE") == "docker-compose.yml" && (data.Name == "jbod" || data.IsDictionary)
}

func compareVersion(v1, v2 string) int {
	v1 = "v" + v1
	v2 = "v" + v2
	if strings.Count(v1, ".") > 2 {
		v1 = strings.Join(strings.Split(v1, ".")[0:2], ".")
	}
	return semver.Compare(v1, v2)
}

func isTestShouldSkip(envName string) bool {
	isSkip, _ := map[string]bool{"": true, "0": true, "false": true, "False": true, "1": false, "True": false, "true": false}[os.Getenv(envName)]
	return isSkip
}

func installDebIfNotExists(r *require.Assertions, container, pkg string) {
	r.NoError(dockerExec(
		container,
		"bash", "-c",
		fmt.Sprintf(
			"if [[ '0' == $(dpkg -l %s | grep -c -E \"^ii\\s+%s\" ) ]]; then apt-get -y update; apt-get install -y %s; fi",
			pkg, pkg, pkg,
		),
	))
}

func testBackupSpecifiedPartitions(r *require.Assertions, ch *TestClickHouse) {
	log.Info("testBackupSpecifiedPartitions started")

	partitionBackupName := fmt.Sprintf("partition_backup_%d", rand.Int())
	// Create table
	ch.queryWithNoError(r, "DROP TABLE IF EXISTS default.t1")
	ch.queryWithNoError(r, "CREATE TABLE default.t1 (dt DateTime, v UInt64) ENGINE=MergeTree() PARTITION BY toYYYYMMDD(dt) ORDER BY dt")
	ch.queryWithNoError(r, "INSERT INTO default.t1 SELECT '2022-01-01 00:00:00', number FROM numbers(10)")
	ch.queryWithNoError(r, "INSERT INTO default.t1 SELECT '2022-01-02 00:00:00', number FROM numbers(10)")
	ch.queryWithNoError(r, "INSERT INTO default.t1 SELECT '2022-01-03 00:00:00', number FROM numbers(10)")
	// Backup

	r.NoError(dockerExec("clickhouse", "clickhouse-backup", "create_remote", "--tables=default.t1", "--partitions=20220101,20220102", partitionBackupName))

	// TRUNCATE TABLE
	ch.queryWithNoError(r, "TRUNCATE table default.t1")
	// DELETE local backup before restore
	r.NoError(dockerExec("clickhouse", "clickhouse-backup", "delete", "local", partitionBackupName))
	r.NoError(dockerExec("clickhouse", "clickhouse-backup", "restore_remote", partitionBackupName))

	log.Debug("testBackupSpecifiedPartitions begin check \n")
	// Check
	var result []int

	r.NoError(ch.chbackend.Select(&result, "SELECT count() FROM default.t1 WHERE dt IN ('2022-01-01 00:00:00','2022-01-02 00:00:00')"))

	// Must have one value
	log.Debugf("testBackupSpecifiedPartitions result : '%v'", result)
	log.Debugf("testBackupSpecifiedPartitions result' length '%v'", len(result))

	r.Equal(1, len(result), "expect one row")
	r.Equal(20, result[0], "expect count=20")

	// Reset the result.
	result = make([]int, 0)
	r.NoError(ch.chbackend.Select(&result, "SELECT count() FROM default.t1 WHERE dt NOT IN ('2022-01-01 00:00:00','2022-01-02 00:00:00')"))

	log.Debugf("testBackupSpecifiedPartitions result : '%v'", result)
	log.Debugf("testBackupSpecifiedPartitions result' length '%d'", len(result))
	r.Equal(1, len(result), "expect one row")
	r.Equal(0, result[0], "expect count=0")

	// DELETE remote backup.
	r.NoError(dockerExec("clickhouse", "clickhouse-backup", "delete", "remote", partitionBackupName))
	r.NoError(dockerExec("clickhouse", "clickhouse-backup", "delete", "local", partitionBackupName))

	log.Info("testBackupSpecifiedPartitions finish")
}<|MERGE_RESOLUTION|>--- conflicted
+++ resolved
@@ -1024,7 +1024,43 @@
 	runMainIntegrationScenario(t, "FTP")
 }
 
-<<<<<<< HEAD
+func TestIntegrationCustom(t *testing.T) {
+	r := require.New(t)
+
+	for _, customType := range []string{"kopia", "restic", "rsync"} {
+		if customType == "rsync" {
+			uploadSSHKeys(r)
+			installDebIfNotExists(r, "clickhouse", "openssh-client")
+			installDebIfNotExists(r, "clickhouse", "rsync")
+			installDebIfNotExists(r, "clickhouse", "jq")
+		}
+		if customType == "restic" {
+			installDebIfNotExists(r, "clickhouse", "restic")
+			installDebIfNotExists(r, "clickhouse", "jq")
+		}
+		if customType == "kopia" {
+			r.NoError(dockerExec("clickhouse", "bash", "-c", "wget -qO- https://kopia.io/signing-key | gpg --dearmor -o /usr/share/keyrings/kopia-keyring.gpg"))
+			r.NoError(dockerExec("clickhouse", "bash", "-c", "echo 'deb [signed-by=/usr/share/keyrings/kopia-keyring.gpg] http://packages.kopia.io/apt/ stable main' > /etc/apt/sources.list.d/kopia.list"))
+			installDebIfNotExists(r, "clickhouse", "kopia")
+			installDebIfNotExists(r, "clickhouse", "jq")
+		}
+		r.NoError(dockerCP("config-custom-"+customType+".yml", "clickhouse:/etc/clickhouse-backup/config.yml"))
+		r.NoError(dockerExec("clickhouse", "mkdir", "-pv", "/custom/"+customType))
+		r.NoError(dockerCP("./"+customType+"/", "clickhouse:/custom/"))
+		runMainIntegrationScenario(t, "CUSTOM")
+	}
+}
+
+func uploadSSHKeys(r *require.Assertions) {
+	r.NoError(dockerCP("sftp/clickhouse-backup_rsa", "clickhouse:/id_rsa"))
+	r.NoError(dockerExec("clickhouse", "cp", "-vf", "/id_rsa", "/tmp/id_rsa"))
+	r.NoError(dockerExec("clickhouse", "chmod", "-v", "0600", "/tmp/id_rsa"))
+
+	r.NoError(dockerCP("sftp/clickhouse-backup_rsa.pub", "sshd:/root/.ssh/authorized_keys"))
+	r.NoError(dockerExec("sshd", "chown", "-v", "root:root", "/root/.ssh/authorized_keys"))
+	r.NoError(dockerExec("sshd", "chmod", "-v", "0600", "/root/.ssh/authorized_keys"))
+}
+
 func TestRestoreDatabaseMapping(t *testing.T) {
 	r := require.New(t)
 	r.NoError(dockerCP("config-database-mapping.yml", "clickhouse:/etc/clickhouse-backup/config.yml"))
@@ -1057,43 +1093,6 @@
 	r.Equal(20, result[0], "expect count=20")
 
 	fullCleanup(r, ch, []string{testBackupName}, []string{"local"}, databaseList, true)
-=======
-func TestIntegrationCustom(t *testing.T) {
-	r := require.New(t)
-
-	for _, customType := range []string{"kopia", "restic", "rsync"} {
-		if customType == "rsync" {
-			uploadSSHKeys(r)
-			installDebIfNotExists(r, "clickhouse", "openssh-client")
-			installDebIfNotExists(r, "clickhouse", "rsync")
-			installDebIfNotExists(r, "clickhouse", "jq")
-		}
-		if customType == "restic" {
-			installDebIfNotExists(r, "clickhouse", "restic")
-			installDebIfNotExists(r, "clickhouse", "jq")
-		}
-		if customType == "kopia" {
-			r.NoError(dockerExec("clickhouse", "bash", "-c", "wget -qO- https://kopia.io/signing-key | gpg --dearmor -o /usr/share/keyrings/kopia-keyring.gpg"))
-			r.NoError(dockerExec("clickhouse", "bash", "-c", "echo 'deb [signed-by=/usr/share/keyrings/kopia-keyring.gpg] http://packages.kopia.io/apt/ stable main' > /etc/apt/sources.list.d/kopia.list"))
-			installDebIfNotExists(r, "clickhouse", "kopia")
-			installDebIfNotExists(r, "clickhouse", "jq")
-		}
-		r.NoError(dockerCP("config-custom-"+customType+".yml", "clickhouse:/etc/clickhouse-backup/config.yml"))
-		r.NoError(dockerExec("clickhouse", "mkdir", "-pv", "/custom/"+customType))
-		r.NoError(dockerCP("./"+customType+"/", "clickhouse:/custom/"))
-		runMainIntegrationScenario(t, "CUSTOM")
-	}
-}
-
-func uploadSSHKeys(r *require.Assertions) {
-	r.NoError(dockerCP("sftp/clickhouse-backup_rsa", "clickhouse:/id_rsa"))
-	r.NoError(dockerExec("clickhouse", "cp", "-vf", "/id_rsa", "/tmp/id_rsa"))
-	r.NoError(dockerExec("clickhouse", "chmod", "-v", "0600", "/tmp/id_rsa"))
-
-	r.NoError(dockerCP("sftp/clickhouse-backup_rsa.pub", "sshd:/root/.ssh/authorized_keys"))
-	r.NoError(dockerExec("sshd", "chown", "-v", "root:root", "/root/.ssh/authorized_keys"))
-	r.NoError(dockerExec("sshd", "chmod", "-v", "0600", "/root/.ssh/authorized_keys"))
->>>>>>> c7aaa483
 }
 
 func runMainIntegrationScenario(t *testing.T, remoteStorageType string) {
@@ -1205,15 +1204,11 @@
 
 	// test end
 	log.Info("Clean after finish")
-<<<<<<< HEAD
-	fullCleanup(r, ch, []string{testBackupName, incrementBackupName}, []string{"remote", "local"}, databaseList, true)
-=======
 	if remoteStorageType == "CUSTOM" {
-		fullCleanup(r, ch, []string{}, true)
+		fullCleanup(r, ch, []string{}, []string{}, databaseList, true)
 	} else {
-		fullCleanup(r, ch, []string{testBackupName, incrementBackupName}, true)
-	}
->>>>>>> c7aaa483
+		fullCleanup(r, ch, []string{testBackupName, incrementBackupName}, []string{"remote", "local"}, databaseList, true)
+	}
 }
 
 func fullCleanup(r *require.Assertions, ch *TestClickHouse, backupNames, backupTypes, databaseList []string, checkDeleteErr bool) {
