--- conflicted
+++ resolved
@@ -464,7 +464,7 @@
 - Optional boolean query argument `resume` works the same as the `--resume` CLI argument (resume upload for object disk data).
 - Optional string query argument `callback` allow pass callback URL which will call with POST with `application/json` with payload `{"status":"error|success","error":"not empty when error happens", "operation_id" : "<random_uuid>"}`.
 
-Note: this operation is asynchronous, so the API will return once the operation has started.
+Note: this operation is asynchronous, so the API will return once the operation has started. The response includes an `operation_id` field that can be used to track the operation status via `/backup/status?operationid=<operation_id>`.
 
 ### POST /backup/watch
 
@@ -561,7 +561,8 @@
 - Optional boolean query argument `resume` works the same as the `--resume` CLI argument (resume download for object disk data).
 - Optional string query argument `callback` allow pass callback URL which will call with POST with `application/json` with payload `{"status":"error|success","error":"not empty when error happens", "operation_id" : "<random_uuid>"}`.
 
-<<<<<<< HEAD
+Note: this operation is asynchronous, so the API will return once the operation has started. The response includes an `operation_id` field that can be used to track the operation status via `/backup/status?operationid=<operation_id>`.
+
 ### POST /backup/restore_remote
 
 Download and restore data from remote backup: `curl -s localhost:7171/backup/restore_remote/<BACKUP_NAME> -X POST | jq .`
@@ -584,9 +585,8 @@
 - Optional boolean query argument `resume` works the same as the `--resume` CLI argument (resume download for object disk data).
 - Optional boolean query argument `hardlink_exists_files` or `hardlink-exists-files` works the same as the `--hardlink-exists-files` CLI argument (Create hardlinks for existing files instead of downloading).
 - Optional string query argument `callback` allow pass callback URL which will call with POST with `application/json` with payload `{"status":"error|success","error":"not empty when error happens", "operation_id" : "<random_uuid>"}`.
-=======
+
 Note: this operation is asynchronous, so the API will return once the operation has started. The response includes an `operation_id` field that can be used to track the operation status via `/backup/status?operationid=<operation_id>`.
->>>>>>> 16fa5dad
 
 ### POST /backup/delete
 
