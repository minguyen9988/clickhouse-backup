--- conflicted
+++ resolved
@@ -1,12 +1,10 @@
-<<<<<<< HEAD
 # v2.0.0
 IMPROVEMENTS
 - implements `remote_storage: custom`, which allow us to adopt any external backup system like restic, kopia, rsync, rclone etc. fix [383](https://github.com/AlexAkulov/clickhouse-backup/issues/383)
-=======
+
 # v1.4.6
 BUG FIXES
 - fix infinite loop `error can't acquire semaphore during Download: context canceled`, and `error can't acquire semaphore during Upload: context canceled` all 1.4.x users recommends upgrade to 1.4.6
->>>>>>> 05bd310c
 
 # v1.4.5
 IMPROVEMENTS
