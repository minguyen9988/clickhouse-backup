--- conflicted
+++ resolved
@@ -1,4 +1,3 @@
-<<<<<<< HEAD
 # v2.0.0
 IMPROVEMENTS
 - implements `remote_storage: custom`, which allow us to adopt any external backup system like restic, kopia, rsync, rclone etc. fix [383](https://github.com/AlexAkulov/clickhouse-backup/issues/383)
@@ -8,11 +7,10 @@
 
 BUG FIXES
 - fix wrong upload / download behavior for `compression_format: none` and `remote_storage: ftp`
-=======
+
 # v1.5.1
 BUG FIXES
 - properly execute `CREATE DATABASE IF NOT EXISTS ... ON CLUSTER` when setup `restore_schema_on_cluster`, fix [486](https://github.com/AlexAkulov/clickhouse-backup/issues/486)
->>>>>>> 3129e7d6
 
 # v1.5.0
 IMPROVEMENTS 
