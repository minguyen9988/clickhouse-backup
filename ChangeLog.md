--- conflicted
+++ resolved
@@ -1,4 +1,3 @@
-<<<<<<< HEAD
 # v2.5.0 (not released yet)
 IMPROVEMENTS
 - added support for `--env ENV_NAME=value` cli parameter for allow dynamically override any config parameter, fix [821](https://github.com/Altinity/clickhouse-backup/issues/821)
@@ -12,11 +11,10 @@
 - restore SQL UDF functions after restore tables
 - execute `ALTER TABLE ... DROP PARTITION` instead of `DROP TABLE` for `restore` and `restore_remote` with parameters `--data --partitions=...`, fix [756](https://github.com/Altinity/clickhouse-backup/issues/756) 
 - fix wrong behavior for `freeze_by_part` + `freeze_by_part_where`, fix [855](https://github.com/Altinity/clickhouse-backup/issues/855)
-=======
-# v2.4.34 (not released yet)
+
+# v2.4.34
 BUG FIXES
 - fixed wrong behavior for CLICKHOUSE_SKIP_TABLES_ENGINES for engine=EngineName without parameters
->>>>>>> 789ec202
 
 # v2.4.33
 BUG FIXES
